"""Configuration management"""
import logging
import os
from pathlib import Path
from typing import Optional, Union
from dotenv import load_dotenv

# Load environment variables
load_dotenv()

_logger = logging.getLogger("DDSessionProcessor.config")


class Config:
    """Application configuration"""

    @staticmethod
    def get_env_as_int(key: str, default: int) -> int:
        """Safely get an environment variable as an integer."""
        value = os.getenv(key)
        if value is None or value.strip() == "":
            return default
        try:
            return int(value)
        except (ValueError, TypeError):
            _logger.warning(
                "Invalid integer for %s: %r. Using default %s",
                key,
                value,
                default,
            )
            return default

    @staticmethod
<<<<<<< HEAD
    def get_env_as_bool(key: str, default: bool) -> bool:
=======
    def _get_env_as_bool(key: str, default: bool) -> bool:
>>>>>>> fe4ebf3d
        """Safely get an environment variable as a boolean."""
        value = os.getenv(key)
        if value is None or value.strip() == "":
            return default
        return value.strip().lower() in {"1", "true", "yes", "on"}

    # API Keys
    GROQ_API_KEY: Optional[str] = os.getenv("GROQ_API_KEY")
    OPENAI_API_KEY: Optional[str] = os.getenv("OPENAI_API_KEY")

    # Model Settings
    WHISPER_MODEL: str = os.getenv("WHISPER_MODEL", "large-v3")
    WHISPER_BACKEND: str = os.getenv("WHISPER_BACKEND", "local")  # local, groq, openai
    LLM_BACKEND: str = os.getenv("LLM_BACKEND", "ollama")  # ollama, openai

    # Processing Settings
<<<<<<< HEAD
    CHUNK_LENGTH_SECONDS: int = get_env_as_int("CHUNK_LENGTH_SECONDS", 600)
    CHUNK_OVERLAP_SECONDS: int = get_env_as_int("CHUNK_OVERLAP_SECONDS", 10)
    AUDIO_SAMPLE_RATE: int = get_env_as_int("AUDIO_SAMPLE_RATE", 16000)
    CLEAN_STALE_CLIPS: bool = get_env_as_bool("CLEAN_STALE_CLIPS", True)
=======
    CHUNK_LENGTH_SECONDS: int = _get_env_as_int("CHUNK_LENGTH_SECONDS", 600)
    CHUNK_OVERLAP_SECONDS: int = _get_env_as_int("CHUNK_OVERLAP_SECONDS", 10)
    AUDIO_SAMPLE_RATE: int = _get_env_as_int("AUDIO_SAMPLE_RATE", 16000)
    CLEAN_STALE_CLIPS: bool = _get_env_as_bool("CLEAN_STALE_CLIPS", True)
>>>>>>> fe4ebf3d

    # Ollama Settings
    OLLAMA_MODEL: str = os.getenv("OLLAMA_MODEL", "gpt-oss:20b")
    OLLAMA_BASE_URL: str = os.getenv("OLLAMA_BASE_URL", "http://localhost:11434")

    # Paths
    PROJECT_ROOT: Path = Path(__file__).parent.parent
    OUTPUT_DIR: Path = PROJECT_ROOT / "output"
    TEMP_DIR: Path = PROJECT_ROOT / "temp"
    MODELS_DIR: Path = PROJECT_ROOT / "models"

    @classmethod
    def ensure_directories(cls):
        """Ensure all necessary directories exist"""
        cls.OUTPUT_DIR.mkdir(exist_ok=True)
        cls.TEMP_DIR.mkdir(exist_ok=True)
        cls.MODELS_DIR.mkdir(exist_ok=True)


# Ensure directories exist on import
Config.ensure_directories()<|MERGE_RESOLUTION|>--- conflicted
+++ resolved
@@ -32,11 +32,7 @@
             return default
 
     @staticmethod
-<<<<<<< HEAD
-    def get_env_as_bool(key: str, default: bool) -> bool:
-=======
     def _get_env_as_bool(key: str, default: bool) -> bool:
->>>>>>> fe4ebf3d
         """Safely get an environment variable as a boolean."""
         value = os.getenv(key)
         if value is None or value.strip() == "":
@@ -53,17 +49,10 @@
     LLM_BACKEND: str = os.getenv("LLM_BACKEND", "ollama")  # ollama, openai
 
     # Processing Settings
-<<<<<<< HEAD
-    CHUNK_LENGTH_SECONDS: int = get_env_as_int("CHUNK_LENGTH_SECONDS", 600)
-    CHUNK_OVERLAP_SECONDS: int = get_env_as_int("CHUNK_OVERLAP_SECONDS", 10)
-    AUDIO_SAMPLE_RATE: int = get_env_as_int("AUDIO_SAMPLE_RATE", 16000)
-    CLEAN_STALE_CLIPS: bool = get_env_as_bool("CLEAN_STALE_CLIPS", True)
-=======
     CHUNK_LENGTH_SECONDS: int = _get_env_as_int("CHUNK_LENGTH_SECONDS", 600)
     CHUNK_OVERLAP_SECONDS: int = _get_env_as_int("CHUNK_OVERLAP_SECONDS", 10)
     AUDIO_SAMPLE_RATE: int = _get_env_as_int("AUDIO_SAMPLE_RATE", 16000)
     CLEAN_STALE_CLIPS: bool = _get_env_as_bool("CLEAN_STALE_CLIPS", True)
->>>>>>> fe4ebf3d
 
     # Ollama Settings
     OLLAMA_MODEL: str = os.getenv("OLLAMA_MODEL", "gpt-oss:20b")
