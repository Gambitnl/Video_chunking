--- conflicted
+++ resolved
@@ -116,50 +116,6 @@
             details += f"```\n{str(e)}\n```\n"
             return ComponentStatus(False, "Character Profiles (error)", details)
 
-<<<<<<< HEAD
-    def _check_processed_sessions(self, campaign_id: Optional[str] = None) -> ComponentStatus:
-        try:
-            session_dirs = [d for d in Config.OUTPUT_DIR.iterdir() if d.is_dir()] if Config.OUTPUT_DIR.exists() else []
-
-            # Filter sessions by campaign_id if provided, but keep incomplete/corrupted visible
-            filtered_sessions = []
-            for session_dir in session_dirs:
-                # Find the *_data.json file
-                data_files = list(session_dir.glob('*_data.json'))
-                if len(data_files) == 0:
-                    # Include incomplete sessions (no metadata to filter by)
-                    # Show them in all campaigns so users can spot failures
-                    filtered_sessions.append((session_dir, 'incomplete'))
-                    continue
-                elif len(data_files) > 1:
-                    # Include ambiguous sessions (multiple metadata files)
-                    # Show them in all campaigns so users can investigate
-                    filtered_sessions.append((session_dir, 'ambiguous'))
-                    continue
-
-                # Read metadata to check campaign_id
-                try:
-                    data_file = data_files[0]
-                    with open(data_file, 'r', encoding='utf-8') as f:
-                        data = json.load(f)
-                        session_campaign_id = data.get('metadata', {}).get('campaign_id')
-
-                        # Include session if:
-                        # 1. No campaign_id filter specified (show all)
-                        # 2. Session matches the campaign_id
-                        # 3. Legacy session (no campaign_id) and no filter specified
-                        if campaign_id is None or session_campaign_id == campaign_id:
-                            filtered_sessions.append((session_dir, 'complete'))
-                except (json.JSONDecodeError, IOError):
-                    # Include corrupted sessions so users can see them
-                    # Show in all campaigns since we can't determine ownership
-                    filtered_sessions.append((session_dir, 'corrupted'))
-                    continue
-
-            if filtered_sessions:
-                details = f"{StatusIndicators.SUCCESS} **Status**: {len(filtered_sessions)} session(s) found\n\n"
-                recent = sorted(filtered_sessions, key=lambda item: item[0].stat().st_mtime, reverse=True)[:5]
-=======
     def _check_processed_sessions(self, campaign_id: str) -> ComponentStatus:
         """
         Check for processed sessions belonging to the specified campaign.
@@ -196,7 +152,6 @@
             if campaign_sessions:
                 details = f"{StatusIndicators.SUCCESS} **Status**: {len(campaign_sessions)} session(s) found\n\n"
                 recent = sorted(campaign_sessions, key=lambda d: d.stat().st_mtime, reverse=True)[:5]
->>>>>>> a0889df5
                 details += "**Recent Sessions:**\n"
                 for session_dir, status in recent:
                     if status == 'complete':
