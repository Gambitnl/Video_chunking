--- conflicted
+++ resolved
@@ -9,16 +9,13 @@
 from .logger import get_logger
 from .preflight import PreflightIssue
 from .retry import retry_with_backoff
-<<<<<<< HEAD
 from .constants import Classification, ConfidenceDefaults
-=======
 from .rate_limiter import RateLimiter
 
 try:  # Optional dependency for cloud inference
     from groq import Groq  # type: ignore
 except Exception:  # pragma: no cover - optional import
     Groq = None
->>>>>>> 2ff72552
 
 
 @dataclass
