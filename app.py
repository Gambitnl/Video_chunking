"""Gradio web UI for D&D Session Processor"""
import os
import json
import socket
import sys
import subprocess
from pathlib import Path

import gradio as gr
import requests

from typing import Dict, List

from src.pipeline import DDSessionProcessor
from src.config import Config
from src.diarizer import SpeakerProfileManager
from src.logger import get_log_file_path
from src.party_config import PartyConfigManager, CampaignManager
from src.knowledge_base import CampaignKnowledgeBase
<<<<<<< HEAD
from src.google_drive_auth import (
    get_auth_url,
    exchange_code_for_token,
    get_document_content,
    is_authenticated,
    revoke_credentials
)
=======
from src.ui.constants import StatusIndicators
from src.campaign_dashboard import CampaignDashboard
from src.story_generator import StoryGenerator
from src.ui.campaign_dashboard import create_dashboard_tab
>>>>>>> 299cf5a1


PROJECT_ROOT = Path(__file__).resolve().parent
NOTEBOOK_CONTEXT = ""
OAUTH_FLOW = None  # Global to store OAuth flow between steps

campaign_manager = CampaignManager()
campaign_names = campaign_manager.get_campaign_names()


def _refresh_campaign_names() -> Dict[str, str]:
    global campaign_names
    campaign_names = campaign_manager.get_campaign_names()
    return campaign_names


def _resolve_audio_path(audio_file) -> Path:
    """
    Normalize Gradio file input into a filesystem path.

    Gradio may return strings, dicts, temporary file wrappers, or lists.
    """
    if audio_file is None:
        raise ValueError("No audio file provided")

    candidate = audio_file

    if isinstance(candidate, list):
        if not candidate:
            raise ValueError("Empty audio input list")
        candidate = candidate[0]

    if isinstance(candidate, dict):
        for key in ("name", "path", "tempfile"):
            value = candidate.get(key)
            if value:
                candidate = value
                break

    if hasattr(candidate, "name"):
        candidate = candidate.name

    if not isinstance(candidate, (str, os.PathLike)):
        raise TypeError(f"Unexpected audio input type: {type(candidate)}")

    return Path(candidate)


def process_session(
    audio_file,
    session_id,
    party_selection,
    character_names,
    player_names,
    num_speakers,
    skip_diarization,
    skip_classification,
    skip_snippets,
    skip_knowledge
):
    """
    Process a D&D session through the Gradio interface.

    Returns:
        Tuple of (status_message, full_transcript, ic_transcript, ooc_transcript, stats_json)
    """
    try:
        if audio_file is None:
            return "Error: Please upload an audio file", "", "", "", ""

        # Determine if using party config or manual entry
        if party_selection and party_selection != "Manual Entry":
            # Use party configuration
            processor = DDSessionProcessor(
                session_id=session_id or "session",
                num_speakers=int(num_speakers),
                party_id=party_selection
            )
        else:
            # Parse names manually
            chars = [c.strip() for c in character_names.split(',') if c.strip()]
            players = [p.strip() for p in player_names.split(',') if p.strip()]

            # Create processor
            processor = DDSessionProcessor(
                session_id=session_id or "session",
                character_names=chars,
                player_names=players,
                num_speakers=int(num_speakers)
            )

        # Process
        result = processor.process(
            input_file=_resolve_audio_path(audio_file),
            skip_diarization=skip_diarization,
            skip_classification=skip_classification,
            skip_snippets=skip_snippets,
            skip_knowledge=skip_knowledge
        )

        # Read output files
        output_files = result['output_files']

        full_text = output_files['full'].read_text(encoding='utf-8')
        ic_text = output_files['ic_only'].read_text(encoding='utf-8')
        ooc_text = output_files['ooc_only'].read_text(encoding='utf-8')
        stats_json = output_files['json'].read_text(encoding='utf-8')

        # Format statistics for display
        stats = result['statistics']
        stats_display = f"""
## Session Statistics

- **Total Duration**: {stats['total_duration_formatted']}
- **IC Duration**: {stats['ic_duration_formatted']} ({stats['ic_percentage']:.1f}%)
- **Total Segments**: {stats['total_segments']}
- **IC Segments**: {stats['ic_segments']}
- **OOC Segments**: {stats['ooc_segments']}

### Character Appearances
"""
        for char, count in sorted(stats.get('character_appearances', {}).items(), key=lambda x: -x[1]):
            stats_display += f"- **{char}**: {count} times\n"

        status = f"Processing complete! Files saved to: {output_files['full'].parent}"
        segments_info = result.get('audio_segments', {})
        manifest_path = segments_info.get('manifest') if segments_info else None
        if manifest_path:
            status += f"\nSegment manifest: {manifest_path}"
        status += f"\nVerbose log: {get_log_file_path()}"
        status += f"\nVerbose log: {get_log_file_path()}"

        return status, full_text, ic_text, ooc_text, stats_display

    except Exception as e:
        error_msg = f"Error: {e}\nSee log: {get_log_file_path()}"
        import traceback
        traceback.print_exc()
        return error_msg, "", "", "", ""


def map_speaker_ui(session_id, speaker_id, person_name):
    """Map a speaker ID to a person name"""
    try:
        manager = SpeakerProfileManager()
        manager.map_speaker(session_id, speaker_id, person_name)
        return f"Mapped {speaker_id} -> {person_name}"
    except Exception as e:
        return f"Error: {e}"


def get_speaker_profiles(session_id):
    """Get speaker profiles for a session"""
    try:
        manager = SpeakerProfileManager()
        if session_id not in manager.profiles:
            return "No speaker profiles found for this session"

        profiles = manager.profiles[session_id]
        result = f"## Speaker Profiles for {session_id}\n\n"
        for speaker_id, person_name in profiles.items():
            result += f"- **{speaker_id}**: {person_name}\n"

        return result
    except Exception as e:
        return f"Error: {str(e)}"

def view_google_doc(doc_url):
    """Downloads a Google Doc using authenticated Drive API."""
    global NOTEBOOK_CONTEXT
    try:
        if not is_authenticated():
            return "Error: Not authenticated with Google Drive. Please authorize first using the 'Authorize Google Drive' section below."

        content = get_document_content(doc_url)

        # Only update NOTEBOOK_CONTEXT if we got valid content
        if not content.startswith("Error"):
            NOTEBOOK_CONTEXT = content

        return content
    except Exception as e:
        return f"Error downloading document: {e}"


def check_auth_status():
    """Check if Google Drive is authenticated."""
    if is_authenticated():
        return "Status: Authenticated with Google Drive"
    else:
        return "Status: Not authenticated. Click 'Start Authorization' below."


def start_oauth_flow():
    """Initiate OAuth flow and return authorization URL."""
    global OAUTH_FLOW
    try:
        auth_url, flow = get_auth_url()
        OAUTH_FLOW = flow
        return (
            f"Authorization URL generated!\n\n"
            f"Please follow these steps:\n"
            f"1. Click this link to authorize: {auth_url}\n\n"
            f"2. Sign in with your Google account\n"
            f"3. Grant access to the application\n"
            f"4. Copy the authorization code shown\n"
            f"5. Paste it in the box below and click 'Complete Authorization'"
        )
    except FileNotFoundError as e:
        return str(e)
    except Exception as e:
        return f"Error starting OAuth flow: {e}"


def complete_oauth_flow(auth_code: str):
    """Complete OAuth flow with authorization code."""
    global OAUTH_FLOW
    if not OAUTH_FLOW:
        return "Error: OAuth flow not started. Please click 'Start Authorization' first."

    if not auth_code or not auth_code.strip():
        return "Error: Please paste the authorization code."

    success = exchange_code_for_token(OAUTH_FLOW, auth_code.strip())
    if success:
        OAUTH_FLOW = None
        return "Success! You are now authenticated with Google Drive. You can now load documents."
    else:
        return "Error: Failed to complete authorization. Please try again."


def revoke_oauth():
    """Revoke Google Drive authentication."""
    revoke_credentials()
    return "Authentication revoked. You will need to authorize again to access documents."




def _load_session_json(session_id: str) -> tuple[Path, Dict]:
    """Load session JSON data for the latest matching session."""
    session_prefix = session_id.replace(" ", "_")
    candidates = list(Config.OUTPUT_DIR.glob(f"**/{session_prefix}*_data.json"))
    if not candidates:
        raise FileNotFoundError(f"No session data found for session_id={session_id}")
    latest = max(candidates, key=lambda p: p.stat().st_mtime)
    data = json.loads(latest.read_text(encoding="utf-8"))
    return latest, data


STORY_NO_DATA = "No transcription data available for this session yet."


def _list_available_sessions() -> List[str]:
    """Return recent session IDs based on available JSON output."""
    session_ids: List[str] = []
    seen = set()
    candidates = sorted(
        Config.OUTPUT_DIR.glob("**/*_data.json"),
        key=lambda p: p.stat().st_mtime,
        reverse=True,
    )
    for candidate in candidates:
        try:
            data = json.loads(candidate.read_text(encoding="utf-8"))
            session_id = (
                data.get("metadata", {}).get("session_id")
                or candidate.stem.replace("_data", "")
            )
        except Exception:
            session_id = candidate.stem.replace("_data", "")
        if session_id and session_id not in seen:
            seen.add(session_id)
            session_ids.append(session_id)
        if len(session_ids) >= 25:
            break
    return session_ids








def story_generate_narrator(session_state: Dict, temperature: float) -> tuple[str, str]:
    if not session_state or not session_state.get("segments"):
        return f"## {StatusIndicators.WARNING} No Session Loaded\n\nPlease select a session from the dropdown above, then try again.", ""

    try:
        story_generator = StoryGenerator()
        segments = session_state.get("segments", [])
        metadata = session_state.get("metadata", {})
        story = story_generator.generate_narrator_summary(
            segments=segments,
            character_names=metadata.get("character_names", []),
            notebook_context=NOTEBOOK_CONTEXT,
            temperature=temperature
        )
        json_path = Path(session_state.get("json_path"))
        file_path = _save_narrative(json_path, session_state.get("session_id", "session"), "narrator", story)
        saved_path = str(file_path)
        return story, saved_path
    except Exception as e:
        return f"Error generating narrative: {e}", ""


def story_generate_character(session_state: Dict, character_name: str, temperature: float) -> tuple[str, str]:
    if not session_state or not session_state.get("segments"):
        return f"## {StatusIndicators.WARNING} No Session Loaded\n\nPlease select a session from the dropdown at the top of this tab, then try again.", ""
    if not character_name:
        return "Select a character perspective to generate.", ""
    
    try:
        story_generator = StoryGenerator()
        segments = session_state.get("segments", [])
        metadata = session_state.get("metadata", {})
        story = story_generator.generate_character_pov(
            segments=segments,
            character_name=character_name,
            character_names=metadata.get("character_names", []),
            notebook_context=NOTEBOOK_CONTEXT,
            temperature=temperature
        )
        json_path = Path(session_state.get("json_path"))
        file_path = _save_narrative(json_path, session_state.get("session_id", "session"), character_name, story)
        saved_path = str(file_path)
        return story, saved_path
    except Exception as e:
        return f"Error generating narrative: {e}", ""



def _collect_pytest_nodes():
    """Collect pytest node ids for display in the diagnostics tab."""
    try:
        result = subprocess.run(
            ["pytest", "--collect-only", "-q"],
            capture_output=True,
            text=True,
            cwd=str(PROJECT_ROOT)
        )
    except FileNotFoundError as exc:
        raise RuntimeError("pytest not found. Install dev dependencies (pip install -r requirements.txt).") from exc

    stdout = result.stdout.strip()
    stderr = result.stderr.strip()

    if result.returncode != 0:
        combined = stderr or stdout or f"pytest exited with status {result.returncode}"
        raise RuntimeError(combined)

    nodes = [
        line.strip()
        for line in stdout.splitlines()
        if line.strip() and not line.startswith('<') and '::' in line
    ]
    return nodes, stderr


def collect_pytest_tests_ui():
    """Gradio handler to discover available pytest tests."""
    try:
        nodes, warnings = _collect_pytest_nodes()
    except RuntimeError as exc:
        message = f"Warning: Unable to collect tests:\n```\n{exc}\n```"
        return message, gr.update(choices=[], value=[])

    if not nodes:
        return "No pytest tests discovered in this repository.", gr.update(choices=[], value=[])

    message = f"Discovered {len(nodes)} tests. Select entries to run individually."
    if warnings:
        message += f"\n\nWarnings:\n```\n{warnings}\n```"

    return message, gr.update(choices=nodes, value=[])


def _run_pytest(args):
    try:
        result = subprocess.run(
            ["pytest", *args],
            capture_output=True,
            text=True,
            cwd=str(PROJECT_ROOT)
        )
    except FileNotFoundError:
        return ("pytest not found. Install dev dependencies (pip install -r requirements.txt).", "")

    combined = (result.stdout or '') + ("\n" + result.stderr if result.stderr else '')
    combined = combined.strip() or "(no output)"

    max_len = 5000
    if len(combined) > max_len:
        combined = "... (output truncated)\n" + combined[-max_len:]

    status = "PASS: Tests succeeded" if result.returncode == 0 else f"FAIL: Tests exited with code {result.returncode}"
    return status, combined


def run_pytest_selection(selected_tests):
    """Run user-selected pytest nodes and return status plus output."""
    if not selected_tests:
        return "Select at least one test to run.", ""

    return _run_pytest(["-q", *selected_tests])


def run_all_tests_ui():
    """Run the entire pytest suite."""
    return _run_pytest(["-q"])


# Create Gradio interface
with gr.Blocks(title="D&D Session Processor", theme=gr.themes.Soft()) as demo:
    gr.Markdown("""
    # 🎲 D&D Session Transcription & Diarization

    Upload your D&D session recording and get:
    - Full transcript with speaker labels
    - In-character only transcript (game narrative)
    - Out-of-character only transcript (banter & meta-discussion)
    - Detailed statistics and analysis

    **Supported formats**: M4A, MP3, WAV, and more
    """)

    dashboard_campaign, dashboard_refresh, dashboard_output = create_dashboard_tab()

    def generate_dashboard_ui(campaign_name: str) -> str:
        """UI wrapper for the dashboard generator."""
        try:
            dashboard = CampaignDashboard()
            return dashboard.generate(campaign_name)
        except Exception as e:
            return f"## Error Generating Dashboard\n\nAn unexpected error occurred: {e}"

    def refresh_campaign_choices():
        from src.party_config import CampaignManager
        manager = CampaignManager()
        names = manager.get_campaign_names()
        choices = ["Manual Setup"] + list(names.values())
        value = choices[0] if not names else list(names.values())[0]
        return gr.update(choices=choices, value=value)

    dashboard_refresh.click(
        fn=generate_dashboard_ui,
        inputs=[dashboard_campaign],
        outputs=[dashboard_output]
    )

    dashboard_campaign.change(
        fn=generate_dashboard_ui,
        inputs=[dashboard_campaign],
        outputs=[dashboard_output]
    )

    demo.load(
        fn=refresh_campaign_choices,
        outputs=[dashboard_campaign]
    ).then(
        fn=generate_dashboard_ui,
        inputs=[dashboard_campaign],
        outputs=[dashboard_output]
    )

    with gr.Tab("Process Session"):
        with gr.Row():
            with gr.Column():
                # Campaign profile selector
                campaign_names = _refresh_campaign_names()
                campaign_choices = ["Manual Setup"] + list(campaign_names.values())

                campaign_selector = gr.Dropdown(
                    choices=campaign_choices,
                    value="Manual Setup",
                    label="📋 Campaign Profile",
                    info="Select your campaign to auto-fill all settings, or choose 'Manual Setup' to configure manually"
                )

                batch_mode = gr.Checkbox(
                    label="🔄 Batch Mode - Process Multiple Sessions",
                    value=False,
                    info="Upload multiple audio files to process them sequentially"
                )

                audio_input = gr.File(
                    label="Upload Audio File(s)",
                    file_types=["audio"],
                    file_count="multiple"
                )

                session_id_input = gr.Textbox(
                    label="Session ID",
                    placeholder="e.g., session_2024_01_15",
                    info="Unique identifier for this session"
                )

                # Party configuration selector
                party_manager = PartyConfigManager()
                available_parties = ["Manual Entry"] + party_manager.list_parties()

                party_selection_input = gr.Dropdown(
                    choices=available_parties,
                    value="default",
                    label="Party Configuration",
                    info="Select your party or choose 'Manual Entry' to enter names manually"
                )

                character_names_input = gr.Textbox(
                    label="Character Names (comma-separated)",
                    placeholder="e.g., Thorin, Elara, Zyx",
                    info="Names of player characters in the campaign (only used if Manual Entry selected)"
                )

                player_names_input = gr.Textbox(
                    label="Player Names (comma-separated)",
                    placeholder="e.g., Alice, Bob, Charlie, DM",
                    info="Names of actual players (only used if Manual Entry selected)"
                )

                num_speakers_input = gr.Slider(
                    minimum=2,
                    maximum=10,
                    value=4,
                    step=1,
                    label="Number of Speakers",
                    info="Expected number of speakers (helps accuracy)"
                )

                with gr.Row():
                    skip_diarization_input = gr.Checkbox(
                        label="Skip Speaker Diarization",
                        info="Skip identifying who is speaking. Faster processing (~30% time saved), but all speakers labeled as 'UNKNOWN'. Requires HuggingFace token if enabled."
                    )
                    skip_classification_input = gr.Checkbox(
                        label="Skip IC/OOC Classification",
                        info="Skip separating in-character dialogue from out-of-character banter. Faster processing (~20% time saved), but no IC/OOC filtering. All content labeled as IC."
                    )
                    skip_snippets_input = gr.Checkbox(
                        label="Skip Audio Snippets",
                        info="Skip exporting individual WAV files for each dialogue segment. Saves disk space and processing time (~10% time saved). You'll still get all transcripts (TXT, SRT, JSON)."
                    )
                    skip_knowledge_input = gr.Checkbox(
                        label="Skip Campaign Knowledge Extraction",
                        info="Skip automatic extraction of quests, NPCs, plot hooks, locations, and items from the session. Saves processing time (~5% time saved), but campaign library won't be updated.",
                        value=False
                    )

                process_btn = gr.Button("🚀 Process Session", variant="primary", size="lg")

            with gr.Column():
                status_output = gr.Textbox(
                    label="Status",
                    lines=2,
                    interactive=False
                )

                stats_output = gr.Markdown(
                    label="Statistics"
                )

        with gr.Row():
            with gr.Tab("Full Transcript"):
                full_output = gr.Textbox(
                    label="Full Transcript",
                    lines=20,
                    max_lines=50,
                    show_copy_button=True
                )

            with gr.Tab("In-Character Only"):
                ic_output = gr.Textbox(
                    label="In-Character Transcript",
                    lines=20,
                    max_lines=50,
                    show_copy_button=True
                )

            with gr.Tab("Out-of-Character Only"):
                ooc_output = gr.Textbox(
                    label="Out-of-Character Transcript",
                    lines=20,
                    max_lines=50,
                    show_copy_button=True
                )

        # Campaign selector handler
        def load_campaign_settings(campaign_name):
            """Load campaign settings when selected"""
            names = _refresh_campaign_names()
            if campaign_name == "Manual Setup":
                # Return empty/default values for manual setup
                return {
                    party_selection_input: "Manual Entry",
                    num_speakers_input: 4,
                    skip_diarization_input: False,
                    skip_classification_input: False,
                    skip_snippets_input: True,
                    skip_knowledge_input: False,
                }

            # Find the campaign ID from the name
            campaign_id = None
            for cid, cname in names.items():
                if cname == campaign_name:
                    campaign_id = cid
                    break

            if not campaign_id:
                return {}

            campaign = campaign_manager.get_campaign(campaign_id)
            if not campaign:
                return {}

            # Return all settings to update
            return {
                party_selection_input: campaign.party_id,
                num_speakers_input: campaign.settings.num_speakers,
                skip_diarization_input: campaign.settings.skip_diarization,
                skip_classification_input: campaign.settings.skip_classification,
                skip_snippets_input: campaign.settings.skip_snippets,
                skip_knowledge_input: campaign.settings.skip_knowledge,
            }

        campaign_selector.change(
            fn=load_campaign_settings,
            inputs=[campaign_selector],
            outputs=[
                party_selection_input,
                num_speakers_input,
                skip_diarization_input,
                skip_classification_input,
                skip_snippets_input,
                skip_knowledge_input
            ]
        )

        process_btn.click(
            fn=process_session,
            inputs=[
                audio_input,
                session_id_input,
                party_selection_input,
                character_names_input,
                player_names_input,
                num_speakers_input,
                skip_diarization_input,
                skip_classification_input,
                skip_snippets_input,
                skip_knowledge_input
            ],
            outputs=[
                status_output,
                full_output,
                ic_output,
                ooc_output,
                stats_output
            ]
        )

    with gr.Tab("Party Management"):
        gr.Markdown("""
        ### Manage Your D&D Parties

        This section allows you to save and load your party configurations. A party configuration is a JSON file that stores the details of your adventuring group, including:

        -   **Character Names**: The names of the player characters.
        -   **Player Names**: The names of the people playing.
        -   **Campaign Name**: The name of your campaign.
        -   **Character Details**: Additional info like race, class, and aliases that help the system better identify characters.

        #### Why Use Party Configurations?

        -   **Save Time**: Avoid manually typing character and player names every time you process a session.
        -   **Ensure Consistency**: Use the exact same names across all sessions for a campaign, which improves data tracking.
        -   **Improve Accuracy**: Providing detailed character information helps the AI more accurately distinguish between in-character (IC) and out-of-character (OOC) dialogue.

        #### How It Works

        -   **Export**: Select an existing party and click "Export Party" to save its configuration as a `.json` file. You can share this file with others or keep it as a backup.
        -   **Import**: Upload a party `.json` file to add it to your list of available parties. You can then select it on the "Process Session" tab.
        """)

        with gr.Row():
            with gr.Column():
                gr.Markdown("#### Export Party")
                # Filter out "Manual Entry" for export dropdown
                export_party_choices = [p for p in available_parties if p != "Manual Entry"]
                export_party_dropdown = gr.Dropdown(
                    choices=export_party_choices,
                    label="Select Party to Export",
                    value="default" if "default" in export_party_choices else (export_party_choices[0] if export_party_choices else None)
                )
                export_btn = gr.Button("Export Party", variant="primary")
                export_output = gr.File(label="Download Party File")
                export_status = gr.Textbox(label="Status", interactive=False)

            with gr.Column():
                gr.Markdown("#### Import Party")
                import_file = gr.File(
                    label="Upload Party JSON File",
                    file_types=[".json"]
                )
                import_party_id = gr.Textbox(
                    label="Party ID (optional)",
                    placeholder="Leave empty to use ID from file"
                )
                import_btn = gr.Button("Import Party", variant="primary")
                import_status = gr.Textbox(label="Status", interactive=False)

        def export_party_ui(party_id):
            try:
                from tempfile import NamedTemporaryFile
                import os

                # Create temp file
                temp_file = NamedTemporaryFile(mode='w', suffix='.json', delete=False, encoding='utf-8')
                temp_path = Path(temp_file.name)
                temp_file.close()

                # Export party
                party_manager.export_party(party_id, temp_path)

                return temp_path, f"✓ Exported '{party_id}'"
            except Exception as e:
                return None, f"✗ Error: {str(e)}"

        def import_party_ui(file_obj, party_id_override):
            try:
                if file_obj is None:
                    return "✗ Please upload a file"

                # Import the party
                imported_id = party_manager.import_party(
                    Path(file_obj.name),
                    party_id_override if party_id_override else None
                )

                return f"✓ Successfully imported party '{imported_id}'. Refresh the page to use it."
            except Exception as e:
                return f"Error: {e}"

        export_btn.click(
            fn=export_party_ui,
            inputs=[export_party_dropdown],
            outputs=[export_output, export_status]
        )

        import_btn.click(
            fn=import_party_ui,
            inputs=[import_file, import_party_id],
            outputs=[import_status]
        )

    with gr.Tab("Import Session Notes"):
        gr.Markdown("""
        ### Import Session Notes

        Have session notes from sessions you didn't record? Import them here!

        This tool will:
        - Extract campaign knowledge (quests, NPCs, plot hooks, locations, items) from your notes
        - Add extracted knowledge to your campaign library
        - Optionally generate a narrative summary
        - Update character profiles with any new information

        **Perfect for:** Backfilling sessions 1-5 that you only have written notes for!
        """)

        with gr.Row():
            with gr.Column(scale=2):
                notes_session_id = gr.Textbox(
                    label="Session ID",
                    placeholder="Session_01",
                    info="What session are these notes from? (e.g., Session_01, Session_02)"
                )
                notes_campaign_choices = ["default"] + list(_refresh_campaign_names().keys())
                notes_campaign = gr.Dropdown(
                    choices=notes_campaign_choices,
                    value="default",
                    label="Campaign",
                    info="Which campaign do these notes belong to?"
                )
            with gr.Column(scale=1):
                notes_extract_knowledge = gr.Checkbox(
                    label="Extract Knowledge",
                    value=True,
                    info="Extract quests, NPCs, locations, items, plot hooks"
                )
                notes_generate_narrative = gr.Checkbox(
                    label="Generate Narrative",
                    value=False,
                    info="Use LLM to create a story summary"
                )

        notes_input = gr.Textbox(
            label="Session Notes",
            placeholder="Paste your session notes here...\n\nYou can include:\n- What happened during the session\n- NPCs encountered\n- Locations visited\n- Quests started or completed\n- Items found\n- Plot developments",
            lines=15,
            max_lines=30
        )

        notes_file_upload = gr.File(
            label="Or Upload Notes File",
            file_types=[".txt", ".md"],
            type="filepath"
        )

        with gr.Row():
            notes_import_btn = gr.Button("📥 Import Session Notes", variant="primary", size="lg")
            notes_clear_btn = gr.Button("Clear", variant="secondary")

        notes_output = gr.Markdown(label="Import Results")

        def load_notes_from_file(file_path):
            """Load notes from uploaded file"""
            if not file_path:
                return ""
            try:
                with open(file_path, 'r', encoding='utf-8') as f:
                    return f.read()
            except Exception as e:
                return f"Error reading file: {e}"

        def import_session_notes(session_id, campaign_id, notes_text, extract_knowledge, generate_narrative):
            """Import session notes and extract knowledge"""
            if not session_id or not session_id.strip():
                return "⚠️ **Error**: Please provide a Session ID"

            if not notes_text or not notes_text.strip():
                return "⚠️ **Error**: Please provide session notes (paste text or upload a file)"

            session_id = session_id.strip()
            results = f"# Import Results: {session_id}\n\n"
            results += f"**Campaign**: {campaign_id}\n\n"
            results += "---\n\n"

            # Extract knowledge if requested
            if extract_knowledge:
                try:
                    from src.knowledge_base import KnowledgeExtractor, CampaignKnowledgeBase

                    results += "## 📚 Knowledge Extraction\n\n"
                    results += "Analyzing your notes with LLM...\n\n"

                    # Get party context
                    party_context_dict = None
                    if campaign_id and campaign_id != "default":
                        party_mgr = PartyConfigManager()
                        party = party_mgr.get_party(campaign_id)
                        if party:
                            party_context_dict = {
                                'character_names': [c.name for c in party.characters],
                                'campaign': party.campaign or 'Unknown'
                            }

                    # Extract knowledge
                    extractor = KnowledgeExtractor()
                    extracted = extractor.extract_knowledge(
                        notes_text,
                        session_id,
                        party_context_dict
                    )

                    # Merge into knowledge base
                    kb = CampaignKnowledgeBase(campaign_id=campaign_id)
                    kb.merge_new_knowledge(extracted, session_id)

                    # Report what was extracted
                    counts = {
                        'quests': len(extracted.get('quests', [])),
                        'npcs': len(extracted.get('npcs', [])),
                        'plot_hooks': len(extracted.get('plot_hooks', [])),
                        'locations': len(extracted.get('locations', [])),
                        'items': len(extracted.get('items', []))
                    }
                    total = sum(counts.values())

                    results += f"✅ **Extracted {total} entities:**\n\n"
                    if counts['quests'] > 0:
                        results += f"- 🎯 **Quests**: {counts['quests']}\n"
                        for q in extracted['quests']:
                            results += f"  - {q.title} ({q.status})\n"
                        results += "\n"

                    if counts['npcs'] > 0:
                        results += f"- 👥 **NPCs**: {counts['npcs']}\n"
                        for n in extracted['npcs']:
                            results += f"  - {n.name} ({n.role or 'unknown'})\n"
                        results += "\n"

                    if counts['plot_hooks'] > 0:
                        results += f"- 🔓 **Plot Hooks**: {counts['plot_hooks']}\n"
                        for p in extracted['plot_hooks']:
                            results += f"  - {p.summary}\n"
                        results += "\n"

                    if counts['locations'] > 0:
                        results += f"- 📍 **Locations**: {counts['locations']}\n"
                        for l in extracted['locations']:
                            results += f"  - {l.name} ({l.type or 'unknown'})\n"
                        results += "\n"

                    if counts['items'] > 0:
                        results += f"- ⚡ **Items**: {counts['items']}\n"
                        for i in extracted['items']:
                            results += f"  - {i.name}\n"
                        results += "\n"

                    results += f"\n**Knowledge saved to**: `{kb.knowledge_file}`\n\n"
                    results += "💡 *Visit the Campaign Library tab to view all extracted knowledge!*\n\n"

                except Exception as e:
                    results += f"❌ **Knowledge extraction failed**: {str(e)}\n\n"
                    import traceback
                    results += f"```\n{traceback.format_exc()}\n```\n\n"

            # Generate narrative if requested
            if generate_narrative:
                try:
                    import ollama
                    results += "---\n\n## 📖 Narrative Generation\n\n"
                    results += "Generating narrative summary...\n\n"

                    # Build prompt
                    prompt = f"""You are a D&D session narrator. Based on the following session notes, create a concise narrative summary (3-5 paragraphs) capturing the key events, character actions, and story developments.

Session: {session_id}

Session Notes:
{notes_text[:4000]}

Write a narrative summary that:
- Captures the main events and story beats
- Highlights character actions and decisions
- Maintains a consistent narrative voice
- Stays under 500 words

Narrative:"""

                    client = ollama.Client(host=Config.OLLAMA_BASE_URL)
                    response = client.generate(
                        model=Config.OLLAMA_MODEL,
                        prompt=prompt,
                        options={"temperature": 0.6, "num_predict": 800}
                    )

                    narrative = response.get("response", "(No narrative generated)")

                    results += f"### {session_id} - Narrator Summary\n\n"
                    results += f"{narrative}\n\n"

                    # Save narrative
                    narratives_dir = Config.OUTPUT_DIR / "imported_narratives"
                    narratives_dir.mkdir(exist_ok=True, parents=True)
                    narrative_file = narratives_dir / f"{session_id}_narrator.md"
                    narrative_file.write_text(narrative, encoding='utf-8')

                    results += f"**Narrative saved to**: `{narrative_file}`\n\n"

                except Exception as e:
                    results += f"❌ **Narrative generation failed**: {str(e)}\n\n"

            results += "---\n\n"
            results += "## ✅ Import Complete!\n\n"
            if extract_knowledge:
                results += "- Check the **Campaign Library** tab to view extracted knowledge\n"
            if generate_narrative:
                results += "- Narrative saved to `output/imported_narratives/`\n"

            return results

        notes_file_upload.change(
            fn=load_notes_from_file,
            inputs=[notes_file_upload],
            outputs=[notes_input]
        )

        notes_import_btn.click(
            fn=import_session_notes,
            inputs=[notes_session_id, notes_campaign, notes_input, notes_extract_knowledge, notes_generate_narrative],
            outputs=[notes_output]
        )

        notes_clear_btn.click(
            lambda: ("", "", ""),
            outputs=[notes_session_id, notes_input, notes_output]
        )

    with gr.Tab("Campaign Library"):
        gr.Markdown("""
        ### Campaign Library

        Automatically extracted campaign knowledge from your sessions. View quests, NPCs, plot hooks, locations, and items that have been mentioned across all processed sessions.

        Knowledge is extracted from IC-only transcripts using your local LLM (Ollama) and accumulated over time.
        """)

        with gr.Row():
            with gr.Column(scale=2):
                kb_campaign_choices = ["default"] + list(_refresh_campaign_names().keys())
                kb_campaign_selector = gr.Dropdown(
                    choices=kb_campaign_choices,
                    value="default",
                    label="Select Campaign",
                    info="Choose which campaign's knowledge base to view"
                )
            with gr.Column(scale=3):
                kb_search_input = gr.Textbox(
                    label="Search Knowledge Base",
                    placeholder="Search across all quests, NPCs, locations, items, and plot hooks..."
                )
            with gr.Column(scale=1):
                kb_search_btn = gr.Button("🔍 Search", size="sm")
                kb_refresh_btn = gr.Button("🔄 Refresh", size="sm")

        kb_output = gr.Markdown(value="Select a campaign and click Refresh to load knowledge.")

        def format_quest(q):
            """Format a quest for display"""
            status_emoji = {"active": "🎯", "completed": "✅", "failed": "❌", "unknown": "❓"}
            emoji = status_emoji.get(q.status, "❓")

            md = f"**{emoji} {q.title}** ({q.status.upper()})\n\n"
            md += f"{q.description}\n\n"
            md += f"*First mentioned: {q.first_mentioned} | Last updated: {q.last_updated}*"

            if q.related_npcs:
                md += f"\n\n**Related NPCs:** {', '.join(q.related_npcs)}"
            if q.related_locations:
                md += f"\n\n**Related Locations:** {', '.join(q.related_locations)}"
            if q.notes:
                md += f"\n\n**Notes:**\n" + "\n".join(f"- {note}" for note in q.notes)

            return md

        def format_npc(n):
            """Format an NPC for display"""
            role_emoji = {
                "quest_giver": "📜",
                "merchant": "🛒",
                "enemy": "⚔️",
                "ally": "🤝",
                "unknown": "👤"
            }
            emoji = role_emoji.get(n.role, "👤")

            md = f"**{emoji} {n.name}** ({n.role or 'unknown'})\n\n"
            md += f"{n.description}\n\n"

            if n.location:
                md += f"**Location:** {n.location}\n\n"

            md += f"*Appearances: {', '.join(n.appearances)}*"

            if n.relationships:
                md += f"\n\n**Relationships:**\n"
                for char, rel in n.relationships.items():
                    md += f"- **{char}:** {rel}\n"

            if n.notes:
                md += f"\n**Notes:**\n" + "\n".join(f"- {note}" for note in n.notes)

            return md

        def format_plot_hook(p):
            """Format a plot hook for display"""
            status = "🔒 Resolved" if p.resolved else "🔓 Unresolved"

            md = f"**{status}: {p.summary}**\n\n"
            md += f"{p.details}\n\n"
            md += f"*First mentioned: {p.first_mentioned} | Last updated: {p.last_updated}*"

            if p.related_npcs:
                md += f"\n\n**Related NPCs:** {', '.join(p.related_npcs)}"
            if p.related_quests:
                md += f"\n\n**Related Quests:** {', '.join(p.related_quests)}"
            if p.resolved and p.resolution:
                md += f"\n\n**Resolution:** {p.resolution}"

            return md

        def format_location(l):
            """Format a location for display"""
            type_emoji = {
                "city": "🏙️",
                "dungeon": "🏰",
                "wilderness": "🌲",
                "building": "🏛️",
                "unknown": "📍"
            }
            emoji = type_emoji.get(l.type, "📍")

            md = f"**{emoji} {l.name}** ({l.type or 'unknown'})\n\n"
            md += f"{l.description}\n\n"
            md += f"*Visited: {', '.join(l.visits)}*"

            if l.notable_features:
                md += f"\n\n**Notable Features:**\n" + "\n".join(f"- {feat}" for feat in l.notable_features)
            if l.npcs_present:
                md += f"\n\n**NPCs Present:** {', '.join(l.npcs_present)}"

            return md

        def format_item(i):
            """Format an item for display"""
            md = f"**⚡ {i.name}**\n\n"
            md += f"{i.description}\n\n"

            if i.owner:
                md += f"**Owner:** {i.owner}\n\n"
            if i.location:
                md += f"**Location:** {i.location}\n\n"

            md += f"*First mentioned: {i.first_mentioned} | Last updated: {i.last_updated}*"

            if i.properties:
                md += f"\n\n**Properties:**\n" + "\n".join(f"- {prop}" for prop in i.properties)
            if i.significance:
                md += f"\n\n**Significance:** {i.significance}"

            return md

        def load_knowledge_base(campaign_id):
            """Load and format knowledge base for display"""
            try:
                kb = CampaignKnowledgeBase(campaign_id=campaign_id)

                if not kb.knowledge['sessions_processed']:
                    return f"## No Knowledge Found\n\nNo sessions have been processed for campaign `{campaign_id}` yet.\n\nProcess a session with knowledge extraction enabled to start building your campaign library!"

                output = f"# Campaign Knowledge Base: {campaign_id}\n\n"
                output += f"**Sessions Processed:** {', '.join(kb.knowledge['sessions_processed'])}\n\n"
                output += f"**Last Updated:** {kb.knowledge.get('last_updated', 'Unknown')}\n\n"
                output += "---\n\n"

                # Active Quests
                active_quests = kb.get_active_quests()
                if active_quests:
                    output += f"## 🎯 Active Quests ({len(active_quests)})\n\n"
                    for q in active_quests:
                        output += format_quest(q) + "\n\n---\n\n"

                # All Quests
                all_quests = kb.knowledge['quests']
                completed = [q for q in all_quests if q.status == "completed"]
                failed = [q for q in all_quests if q.status == "failed"]

                if completed:
                    output += f"## ✅ Completed Quests ({len(completed)})\n\n"
                    for q in completed:
                        output += format_quest(q) + "\n\n---\n\n"

                if failed:
                    output += f"## ❌ Failed Quests ({len(failed)})\n\n"
                    for q in failed:
                        output += format_quest(q) + "\n\n---\n\n"

                # NPCs
                npcs = kb.get_all_npcs()
                if npcs:
                    output += f"## 👥 Non-Player Characters ({len(npcs)})\n\n"
                    for n in npcs:
                        output += format_npc(n) + "\n\n---\n\n"

                # Plot Hooks
                plot_hooks = kb.get_unresolved_plot_hooks()
                if plot_hooks:
                    output += f"## 🔓 Unresolved Plot Hooks ({len(plot_hooks)})\n\n"
                    for p in plot_hooks:
                        output += format_plot_hook(p) + "\n\n---\n\n"

                resolved_hooks = [p for p in kb.knowledge['plot_hooks'] if p.resolved]
                if resolved_hooks:
                    output += f"## 🔒 Resolved Plot Hooks ({len(resolved_hooks)})\n\n"
                    for p in resolved_hooks:
                        output += format_plot_hook(p) + "\n\n---\n\n"

                # Locations
                locations = kb.get_all_locations()
                if locations:
                    output += f"## 📍 Locations ({len(locations)})\n\n"
                    for l in locations:
                        output += format_location(l) + "\n\n---\n\n"

                # Items
                items = kb.knowledge['items']
                if items:
                    output += f"## ⚡ Important Items ({len(items)})\n\n"
                    for i in items:
                        output += format_item(i) + "\n\n---\n\n"

                if not any([all_quests, npcs, kb.knowledge['plot_hooks'], locations, items]):
                    output += "## No Knowledge Found\n\nNo entities have been extracted yet. Process sessions with knowledge extraction enabled!"

                return output

            except Exception as e:
                return f"## Error Loading Knowledge Base\n\n```\n{str(e)}\n```"

        def search_knowledge_base(campaign_id, query):
            """Search knowledge base and format results"""
            if not query or not query.strip():
                return "Please enter a search query."

            try:
                kb = CampaignKnowledgeBase(campaign_id=campaign_id)
                results = kb.search_knowledge(query)

                output = f"# Search Results for: \"{query}\"\n\n"
                output += f"Campaign: `{campaign_id}`\n\n---\n\n"

                total_results = sum(len(v) for v in results.values())
                if total_results == 0:
                    return output + "No results found."

                output += f"**Total Results:** {total_results}\n\n"

                if results['quests']:
                    output += f"## 🎯 Quests ({len(results['quests'])})\n\n"
                    for q in results['quests']:
                        output += format_quest(q) + "\n\n---\n\n"

                if results['npcs']:
                    output += f"## 👥 NPCs ({len(results['npcs'])})\n\n"
                    for n in results['npcs']:
                        output += format_npc(n) + "\n\n---\n\n"

                if results['plot_hooks']:
                    output += f"## 🔓 Plot Hooks ({len(results['plot_hooks'])})\n\n"
                    for p in results['plot_hooks']:
                        output += format_plot_hook(p) + "\n\n---\n\n"

                if results['locations']:
                    output += f"## 📍 Locations ({len(results['locations'])})\n\n"
                    for l in results['locations']:
                        output += format_location(l) + "\n\n---\n\n"

                if results['items']:
                    output += f"## ⚡ Items ({len(results['items'])})\n\n"
                    for i in results['items']:
                        output += format_item(i) + "\n\n---\n\n"

                return output

            except Exception as e:
                return f"## Search Error\n\n```\n{str(e)}\n```"

        kb_refresh_btn.click(
            fn=load_knowledge_base,
            inputs=[kb_campaign_selector],
            outputs=[kb_output]
        )

        kb_search_btn.click(
            fn=search_knowledge_base,
            inputs=[kb_campaign_selector, kb_search_input],
            outputs=[kb_output]
        )

        kb_campaign_selector.change(
            fn=load_knowledge_base,
            inputs=[kb_campaign_selector],
            outputs=[kb_output]
        )

        demo.load(
            fn=load_knowledge_base,
            inputs=[kb_campaign_selector],
            outputs=[kb_output]
        )

    with gr.Tab("Character Profiles"):
        gr.Markdown("""
        ### Character Profiles & Overviews

        This tab is your central hub for managing detailed character profiles. It allows you to track character development, view comprehensive overviews, and automatically extract new information from session transcripts.

        #### Key Features:

        -   **Centralized Tracking**: Keep a detailed record for each character, including their player, race, class, level, notable actions, inventory, relationships, and memorable quotes.
        -   **Dynamic Overviews**: Select a character to view a dynamically generated overview of their entire profile.
        -   **Automatic Profile Extraction**: Use the power of an LLM to automatically analyze an in-character session transcript. The system will extract and append new information to the relevant character profiles, such as:
            -   Notable actions performed.
            -   Items acquired or lost.
            -   New relationships formed.
            -   Memorable quotes.
        -   **Import/Export**: Save individual character profiles to a `.json` file for backup or sharing, and import them back into the system.

        This powerful tool helps you maintain a living document for each character, ensuring no detail from your campaign is ever lost.
        """)

        # Load characters initially
        from src.character_profile import CharacterProfileManager
        char_mgr = CharacterProfileManager()
        initial_chars = char_mgr.list_characters()

        with gr.Row():
            with gr.Column():
                gr.Markdown("#### View Characters")
                char_refresh_btn = gr.Button("Refresh Character List", size="sm")
                char_table = gr.Dataframe(
                    headers=["Character", "Player", "Race/Class", "Level", "Sessions"],
                    datatype=["str", "str", "str", "number", "number"],
                    label="Characters",
                    interactive=False,
                    wrap=True
                )

                char_select = gr.Dropdown(
                    label="Select Character",
                    choices=initial_chars,
                    value=initial_chars[0] if initial_chars else None,
                    interactive=True
                )
                view_char_btn = gr.Button("View Character Overview", variant="primary")

            with gr.Column():
                gr.Markdown("#### Export/Import")
                export_char_dropdown = gr.Dropdown(
                    label="Character to Export",
                    choices=initial_chars,
                    value=initial_chars[0] if initial_chars else None,
                    interactive=True
                )
                export_char_btn = gr.Button("Export Character")
                export_char_file = gr.File(label="Download Character Profile")
                export_char_status = gr.Textbox(label="Status", interactive=False)

                gr.Markdown("---")

                import_char_file = gr.File(label="Upload Character JSON", file_types=[".json"])
                import_char_btn = gr.Button("Import Character")
                import_char_status = gr.Textbox(label="Status", interactive=False)

        # Automatic extraction section
        with gr.Row():
            gr.Markdown("### 🤖 Automatic Profile Extraction")

        with gr.Row():
            with gr.Column():
                gr.Markdown("""
                **Extract character data from session transcripts automatically!**

                Upload an IC-only transcript and select the party - the AI will:
                - Extract notable actions
                - Find items acquired
                - Identify relationships
                - Capture memorable quotes
                - Note character development
                """)

            with gr.Column():
                extract_transcript_file = gr.File(
                    label="IC-Only Transcript (TXT)",
                    file_types=[".txt"]
                )
                # Filter out "Manual Entry" for extraction dropdown
                extract_party_choices = [p for p in available_parties if p != "Manual Entry"]
                extract_party_dropdown = gr.Dropdown(
                    choices=extract_party_choices,
                    label="Party Configuration",
                    value="default" if "default" in extract_party_choices else (extract_party_choices[0] if extract_party_choices else None)
                )
                extract_session_id = gr.Textbox(
                    label="Session ID",
                    placeholder="e.g., Session 1"
                )
                extract_btn = gr.Button("🚀 Extract Character Data", variant="primary")
                extract_status = gr.Textbox(label="Extraction Status", lines=5, interactive=False)

        with gr.Row():
            char_overview_output = gr.Markdown(
                label="Character Overview",
                value="Select a character to view their profile.",
                elem_classes="character-overview-scrollable"
            )

        # Add custom CSS for scrollable character overview
        demo.css = """
        .character-overview-scrollable {
            max-height: 600px;
            overflow-y: auto;
        }
        .scrollable-log {
            max-height: 600px;
            overflow-y: auto !important;
        }
        """

        # Character profile functions
        def load_character_list():
            from src.character_profile import CharacterProfileManager
            manager = CharacterProfileManager()
            characters = manager.list_characters()

            if not characters:
                return [], [], []

            # Create data for Dataframe
            table_data = []
            for char_name in characters:
                profile = manager.get_profile(char_name)
                table_data.append([
                    profile.name,
                    profile.player,
                    f"{profile.race} {profile.class_name}",
                    profile.level,
                    profile.total_sessions
                ])

            return table_data, characters, characters

        def view_character_profile(character_name):
            if not character_name:
                return "Please select a character."

            from src.character_profile import CharacterProfileManager
            manager = CharacterProfileManager()
            overview = manager.generate_character_overview(character_name, format="markdown")
            return overview

        def export_character_ui(character_name):
            if not character_name:
                return None, "Please select a character"

            try:
                from src.character_profile import CharacterProfileManager
                from tempfile import NamedTemporaryFile

                manager = CharacterProfileManager()
                temp_file = NamedTemporaryFile(mode='w', suffix='.json', delete=False, encoding='utf-8')
                temp_path = Path(temp_file.name)
                temp_file.close()

                manager.export_profile(character_name, temp_path)
                return temp_path, f"Exported '{character_name}'"
            except Exception as e:
                return None, f"Error: {str(e)}"

        def import_character_ui(file_obj):
            if file_obj is None:
                return "Please upload a file"

            try:
                from src.character_profile import CharacterProfileManager
                manager = CharacterProfileManager()
                imported_name = manager.import_profile(Path(file_obj.name))
                return f"Successfully imported character '{imported_name}'. Click Refresh to see it."
            except Exception as e:
                return f"Error: {str(e)}"

        def extract_profiles_ui(transcript_file, party_id, session_id):
            """Extract character profiles from IC transcript using LLM"""
            if transcript_file is None:
                return "❌ Please upload an IC-only transcript file"

            if not party_id or party_id == "Manual Entry":
                return "❌ Please select a party configuration (not Manual Entry)"

            if not session_id:
                return "❌ Please enter a session ID"

            try:
                from src.profile_extractor import CharacterProfileExtractor
                from src.character_profile import CharacterProfileManager
                from src.party_config import PartyConfigManager

                # Initialize managers
                extractor = CharacterProfileExtractor()
                profile_mgr = CharacterProfileManager()
                party_mgr = PartyConfigManager()

                # Extract and update profiles
                status = f"🔄 Extracting character data from transcript...\n"
                status += f"Party: {party_id}\n"
                status += f"Session: {session_id}\n\n"

                results = extractor.batch_extract_and_update(
                    transcript_path=Path(transcript_file.name),
                    party_id=party_id,
                    session_id=session_id,
                    profile_manager=profile_mgr,
                    party_manager=party_mgr
                )

                status += f"✅ Extraction complete!\n\n"
                status += f"Updated {len(results)} character profile(s):\n"

                for char_name, extracted_data in results.items():
                    status += f"\n**{char_name}**:\n"
                    status += f"  - Actions: {len(extracted_data.notable_actions)}\n"
                    status += f"  - Items: {len(extracted_data.items_acquired)}\n"
                    status += f"  - Relationships: {len(extracted_data.relationships_mentioned)}\n"
                    status += f"  - Quotes: {len(extracted_data.memorable_quotes)}\n"
                    status += f"  - Developments: {len(extracted_data.character_development)}\n"

                status += "\n✅ Click 'Refresh Character List' to see updates!"

                return status

            except Exception as e:
                import traceback
                error_details = traceback.format_exc()
                return f"❌ Extraction failed:\n{str(e)}\n\nDetails:\n{error_details}"

        # Handler for clicking on table rows
        def on_table_select(evt: gr.SelectData):
            """When a row is clicked, select that character"""
            if evt.index[0] >= 0:  # evt.index is (row, col)
                from src.character_profile import CharacterProfileManager
                manager = CharacterProfileManager()
                characters = manager.list_characters()
                if evt.index[0] < len(characters):
                    selected_char = characters[evt.index[0]]
                    return selected_char
            return None

        # Wire up the buttons
        char_refresh_btn.click(
            fn=load_character_list,
            outputs=[char_table, char_select, export_char_dropdown]
        )

        # When table row is clicked, update dropdown
        char_table.select(
            fn=on_table_select,
            outputs=[char_select]
        )

        view_char_btn.click(
            fn=view_character_profile,
            inputs=[char_select],
            outputs=[char_overview_output]
        )

        export_char_btn.click(
            fn=export_character_ui,
            inputs=[export_char_dropdown],
            outputs=[export_char_file, export_char_status]
        )

        import_char_btn.click(
            fn=import_character_ui,
            inputs=[import_char_file],
            outputs=[import_char_status]
        )

        extract_btn.click(
            fn=extract_profiles_ui,
            inputs=[extract_transcript_file, extract_party_dropdown, extract_session_id],
            outputs=[extract_status]
        )

        # Load character list on page load
        demo.load(
            fn=load_character_list,
            outputs=[char_table, char_select, export_char_dropdown]
        )

    with gr.Tab("Speaker Management"):
        gr.Markdown("""
        ### Manage Speaker Profiles

        After processing, you can map speaker IDs (like SPEAKER_00) to actual person names.
        This mapping will be remembered for future sessions.
        """)

        with gr.Row():
            with gr.Column():
                map_session_id = gr.Textbox(label="Session ID")
                map_speaker_id = gr.Textbox(
                    label="Speaker ID",
                    placeholder="e.g., SPEAKER_00"
                )
                map_person_name = gr.Textbox(
                    label="Person Name",
                    placeholder="e.g., Alice"
                )
                map_btn = gr.Button("Map Speaker", variant="primary")
                map_status = gr.Textbox(label="Status", interactive=False)

            with gr.Column():
                view_session_id = gr.Textbox(label="Session ID")
                view_btn = gr.Button("View Speaker Profiles")
                profiles_output = gr.Markdown(label="Profiles")

        map_btn.click(
            fn=map_speaker_ui,
            inputs=[map_session_id, map_speaker_id, map_person_name],
            outputs=[map_status]
        )

        view_btn.click(
            fn=get_speaker_profiles,
            inputs=[view_session_id],
            outputs=[profiles_output]
        )

    with gr.Tab("Document Viewer"):
        gr.Markdown("""
        ### Google Drive Document Viewer

        View your private Google Docs without needing to make them publicly shared.

        **First-time setup required:**
        1. Authorize this application with your Google account (see below)
        2. Once authorized, you can load any Google Doc you have access to

        **Features:**
        - Access your private documents securely via OAuth
        - No need to make documents publicly shared
        - Import campaign notes for use in profile extraction and knowledge base
        """)

        # OAuth Authorization Section
        gr.Markdown("### Authorization")
        with gr.Row():
            with gr.Column():
                auth_status = gr.Textbox(
                    label="Authorization Status",
                    value="Checking...",
                    interactive=False
                )
                check_auth_btn = gr.Button("Check Status", size="sm")

        with gr.Row():
            with gr.Column():
                start_auth_btn = gr.Button("Start Authorization", variant="primary")
                revoke_auth_btn = gr.Button("Revoke Authorization", variant="secondary", size="sm")
            with gr.Column():
                auth_output = gr.Textbox(
                    label="Authorization Instructions",
                    lines=8,
                    interactive=False
                )

        with gr.Row():
            with gr.Column():
                auth_code_input = gr.Textbox(
                    label="Authorization Code",
                    placeholder="Paste the code from Google here...",
                    type="password"
                )
                complete_auth_btn = gr.Button("Complete Authorization", variant="primary")
            with gr.Column():
                auth_result = gr.Textbox(
                    label="Result",
                    lines=3,
                    interactive=False
                )

        # Document Loading Section
        gr.Markdown("### Load Document")
        with gr.Row():
            with gr.Column():
                gdoc_url_input = gr.Textbox(
                    label="Google Doc URL or ID",
                    placeholder="https://docs.google.com/document/d/... or just the document ID"
                )
                gdoc_view_btn = gr.Button("Load Document", variant="primary")

        with gr.Row():
            gdoc_output = gr.Textbox(
                label="Document Content",
                lines=20,
                max_lines=50,
                show_copy_button=True,
                interactive=False
            )

        # Wire up the OAuth controls
        check_auth_btn.click(
            fn=check_auth_status,
            outputs=[auth_status]
        )

        start_auth_btn.click(
            fn=start_oauth_flow,
            outputs=[auth_output]
        )

        complete_auth_btn.click(
            fn=complete_oauth_flow,
            inputs=[auth_code_input],
            outputs=[auth_result]
        )

        revoke_auth_btn.click(
            fn=revoke_oauth,
            outputs=[auth_result]
        )

        # Wire up document loading
        gdoc_view_btn.click(
            fn=view_google_doc,
            inputs=[gdoc_url_input],
            outputs=[gdoc_output]
        )

    with gr.Tab("Logs"):
        gr.Markdown("""
        ### System Logs

        View application logs, errors, and processing history.
        """)

        with gr.Row():
            with gr.Column():
                refresh_logs_btn = gr.Button("Refresh Logs", size="sm")
                show_errors_only = gr.Checkbox(label="Show Errors/Warnings Only", value=False)
                log_lines = gr.Slider(minimum=10, maximum=500, value=100, step=10,
                                     label="Number of lines to display")

            with gr.Column():
                clear_old_logs_btn = gr.Button("Clear Old Logs (7+ days)", size="sm")
                clear_logs_status = gr.Textbox(label="Status", interactive=False)

        logs_output = gr.Textbox(label="Log Output", lines=20, max_lines=40, show_copy_button=True, interactive=False, elem_classes="scrollable-log")

        def refresh_logs_ui(errors_only, num_lines):
            try:
                from src.logger import _logger_instance
                if errors_only:
                    logs = _logger_instance.get_error_logs(lines=int(num_lines))
                else:
                    logs = _logger_instance.get_recent_logs(lines=int(num_lines))
                return logs
            except Exception as e:
                return f"Error loading logs: {str(e)}"

        def clear_old_logs_ui():
            try:
                from src.logger import _logger_instance
                count = _logger_instance.clear_old_logs(days=7)
                return f"Cleared {count} old log file(s)"
            except Exception as e:
                return f"Error clearing logs: {str(e)}"

        refresh_logs_btn.click(
            fn=refresh_logs_ui,
            inputs=[show_errors_only, log_lines],
            outputs=[logs_output]
        )

        clear_old_logs_btn.click(
            fn=clear_old_logs_ui,
            outputs=[clear_logs_status]
        )

        # Load logs on page load
        demo.load(
            fn=lambda: refresh_logs_ui(False, 100),
            outputs=[logs_output]
        )

    with gr.Tab("Social Insights"):
        gr.Markdown("""
        ### OOC Keyword Analysis (Topic Nebula)

        Analyze the out-of-character banter to find the most common topics and keywords.

        **Workflow**
        - Enter the session ID that matches the processed output folder (e.g., `session_2024_05_01`).
        - Click **Analyze Banter** to compute TF-IDF keywords from the saved OOC transcript and render the nebula word cloud.
        - If no OOC transcript exists yet, run the main pipeline first or verify the session ID matches the generated files.

        **Interpreting results**
        - The markdown table highlights the top terms with raw counts so you can skim popular jokes and topics.
        - The nebula graphic saves to `temp/` for reuse in retrospectives or recap decks.
        - Rerun the analysis after updating speaker mappings or classifications to compare topic shifts between sessions.
        """)
        with gr.Row():
            with gr.Column():
                insight_session_id = gr.Textbox(
                    label="Session ID",
                    placeholder="Enter the ID of a completed session"
                )
                insight_btn = gr.Button("☁️ Analyze Banter", variant="primary")
            with gr.Column():
                keyword_output = gr.Markdown(label="Top Keywords")
        with gr.Row():
            nebula_output = gr.Image(label="Topic Nebula")

        def analyze_ooc_ui(session_id):
            try:
                from src.analyzer import OOCAnalyzer
                from src.config import Config
                from wordcloud import WordCloud
                import matplotlib.pyplot as plt

                if not session_id:
                    return "Please enter a session ID.", None

                # Sanitize session_id for file path
                from src.formatter import sanitize_filename
                sanitized_session_id = sanitize_filename(session_id)

                ooc_file = Config.OUTPUT_DIR / f"{sanitized_session_id}_ooc_only.txt"
                if not ooc_file.exists():
                    return f"OOC transcript not found for session: {session_id}", None

                # Analyze
                analyzer = OOCAnalyzer(ooc_file)
                keywords = analyzer.get_keywords(top_n=30)

                if not keywords:
                    return "No significant keywords found in the OOC transcript.", None

                # Generate Word Cloud (Topic Nebula)
                wc = WordCloud(
                    width=800, 
                    height=400, 
                    background_color="#0C111F", # Deep Space Blue
                    colormap="cool", # A good starting point, can be customized
                    max_words=100,
                    contour_width=3,
                    contour_color='#89DDF5' # Cyan Dwarf
                )
                wc.generate_from_frequencies(dict(keywords))

                # Save to a temporary file
                temp_path = Config.TEMP_DIR / f"{sanitized_session_id}_nebula.png"
                wc.to_file(str(temp_path))

                # Format keyword list for display
                keyword_md = "### Top Keywords\n\n| Rank | Keyword | Frequency |\n|---|---|---|"
                for i, (word, count) in enumerate(keywords, 1):
                    keyword_md += f"| {i} | {word} | {count} |\n"

                return keyword_md, temp_path

            except Exception as e:
                return f"Error during analysis: {e}", None

        insight_btn.click(
            fn=analyze_ooc_ui,
            inputs=[insight_session_id],
            outputs=[keyword_output, nebula_output]
        )

    story_session_state = gr.State({})
    initial_story_sessions = _list_available_sessions()

    with gr.Tab("Story Notebooks"):
        gr.Markdown("""
        ### Story Notebooks - Generate Session Narratives

        Transform your processed session transcripts into compelling story narratives using AI.

        #### How It Works:

        1. **Select a Session**: Choose a processed session from the dropdown
        2. **Adjust Creativity**: Lower = faithful retelling (0.1-0.4), Higher = more dramatic flair (0.6-1.0)
        3. **Generate Narrator Summary**: Creates an omniscient overview of the session (DM perspective)
        4. **Generate Character Narratives**: Creates first-person recaps from each PC's point of view

        #### What You Get:

        - **Narrator Perspective**: A balanced, objective summary highlighting all characters' contributions
        - **Character Perspectives**: Personal, emotional accounts from each character's viewpoint
        - **Campaign Continuity**: References your campaign notebook (if loaded) for context
        - **Saved Narratives**: All narratives are saved to `output/<session>/narratives/` folder

        #### Tips:

        - **First run?** Click "Refresh Sessions" to load available sessions
        - **Want more context?** Use the Document Viewer tab to import campaign notes first
        - **Creativity slider**: 0.3-0.5 works well for accurate summaries, 0.6-0.8 for dramatic storytelling
        - **Save time**: Generate narrator first to get the big picture, then character perspectives

        ---
        """)

        story_session_dropdown = gr.Dropdown(
            label="Session",
            choices=initial_story_sessions,
            value=initial_story_sessions[0] if initial_story_sessions else None,
            interactive=True,
            info="Select which processed session to summarize"
        )
        refresh_story_btn = gr.Button("Refresh Sessions", variant="secondary")
        story_temperature = gr.Slider(
            minimum=0.1,
            maximum=1.0,
            value=0.55,
            step=0.05,
            label="Creativity",
            info="Lower = faithful retelling, higher = more flourish"
        )

        story_notebook_status = gr.Markdown(_notebook_status())
        story_session_info = gr.Markdown("Select a session to view transcript stats.")

        with gr.Accordion("Narrator Perspective", open=True):
            narrator_btn = gr.Button("Generate Narrator Summary", variant="primary")
            narrator_story = gr.Markdown("Narrator perspective will appear here once generated.")
            narrator_path = gr.Textbox(label="Saved Narrative Path", interactive=False)

        with gr.Accordion("Character Perspectives", open=False):
            character_dropdown = gr.Dropdown(
                label="Select Character",
                choices=[],
                value=None,
                interactive=False,
                info="Choose which character voice to write from"
            )
            character_btn = gr.Button("Generate Character Narrative", variant="primary")
            character_story = gr.Markdown("Pick a character and generate to see their POV recap.")
            character_path = gr.Textbox(label="Saved Narrative Path", interactive=False)

        refresh_notebook_btn = gr.Button("Refresh Notebook Context", variant="secondary")

        refresh_story_btn.click(
            fn=story_refresh_sessions_ui,
            outputs=[story_session_dropdown, character_dropdown, story_session_info, story_session_state, story_notebook_status]
        )

        story_session_dropdown.change(
            fn=story_select_session_ui,
            inputs=[story_session_dropdown],
            outputs=[character_dropdown, story_session_info, story_session_state, story_notebook_status]
        )

        narrator_btn.click(
            fn=story_generate_narrator,
            inputs=[story_session_state, story_temperature],
            outputs=[narrator_story, narrator_path]
        )

        character_btn.click(
            fn=story_generate_character,
            inputs=[story_session_state, character_dropdown, story_temperature],
            outputs=[character_story, character_path]
        )

        refresh_notebook_btn.click(
            fn=_notebook_status,
            outputs=[story_notebook_status]
        )

        demo.load(
            fn=story_refresh_sessions_ui,
            outputs=[story_session_dropdown, character_dropdown, story_session_info, story_session_state, story_notebook_status]
        )

    with gr.Tab("Diagnostics"):
        gr.Markdown("""
        ### Test Diagnostics

        Discover pytest tests and run them without leaving the app.

        **Buttons**
        - **Discover Tests**: Runs `pytest --collect-only -q` and populates the list with discoverable test node IDs.
        - **Run Selected Tests**: Executes the chosen node IDs with `pytest -q`, returning pass/fail plus truncated output.
        - **Run All Tests**: Launches the entire pytest suite (`pytest -q`) for a quick regression check.

        **Notes**
        - Requires the development dependencies from `requirements.txt` (pytest, etc.).
        - Output is capped to keep the UI responsive; open `logs/app_stdout.log` if you need the full trace.
        - Use this tab while iterating on pipeline components to validate fixes without leaving the dashboard.
        """)
        discover_btn = gr.Button("Discover Tests", variant="secondary")
        tests_list = gr.CheckboxGroup(label="Available Tests", choices=[], interactive=True)
        with gr.Row():
            run_selected_btn = gr.Button("Run Selected Tests", variant="primary")
            run_all_btn = gr.Button("Run All Tests", variant="secondary")
        test_status = gr.Markdown("")
        test_output = gr.Textbox(label="Pytest Output", value="", lines=12, interactive=False)

        discover_btn.click(
            fn=collect_pytest_tests_ui,
            inputs=[],
            outputs=[test_status, tests_list]
        )

        run_selected_btn.click(
            fn=run_pytest_selection,
            inputs=[tests_list],
            outputs=[test_status, test_output]
        )

        run_all_btn.click(
            fn=run_all_tests_ui,
            inputs=[],
            outputs=[test_status, test_output]
        )

    with gr.Tab("LLM Chat"):
        gr.Markdown("""
        ### Chat with the Local LLM

        Interact with the configured Ollama model, optionally as a specific character.
        """)

        # Load character profiles
        try:
            with open(PROJECT_ROOT / "models" / "character_profiles.json", "r", encoding="utf-8") as f:
                character_profiles = json.load(f)
            character_names = ["None"] + list(character_profiles.keys())
        except (FileNotFoundError, json.JSONDecodeError):
            character_profiles = {}
            character_names = ["None"]

        with gr.Row():
            character_dropdown = gr.Dropdown(
                label="Chat as Character",
                choices=character_names,
                value="None",
                info="Select a character to role-play as."
            )

        chatbot = gr.Chatbot(label="Chat History", type="messages")
        msg = gr.Textbox(label="Your Message")
        clear = gr.Button("Clear Chat")

        def chat_with_llm(message: str, chat_history: list, character_name: str):
            try:
                import ollama
                client = ollama.Client(host="http://localhost:11434")

                # Prepare the messages for the Ollama API
                ollama_messages = []

                # Add system prompt if a character is selected
                if character_name and character_name != "None":
                    profile = character_profiles.get(character_name)
                    if profile:
                        system_prompt = (
                            f"You are role-playing as the character '{profile['name']}'. "
                            f"Description: {profile.get('description', 'N/A')}. "
                            f"Personality: {profile.get('personality', 'N/A')}. "
                            f"Backstory: {profile.get('backstory', 'N/A')}. "
                            "Stay in character and respond as they would."
                        )
                        ollama_messages.append({'role': 'system', 'content': system_prompt})

                # Add existing chat history and the new message
                ollama_messages.extend(chat_history)
                ollama_messages.append({'role': 'user', 'content': message})

                # Stream response
                stream = client.chat(
                    model=Config.OLLAMA_MODEL,
                    messages=ollama_messages,
                    stream=True
                )

                # Append the user's message to the chat history for display
                chat_history.append({"role": "user", "content": message})
                # Add a placeholder for the assistant's response
                chat_history.append({"role": "assistant", "content": ""})

                # Stream the response into the placeholder and yield the updated history
                for chunk in stream:
                    content = chunk['message']['content']
                    if content:
                        chat_history[-1]['content'] += content
                        yield chat_history

            except Exception as e:
                import traceback
                error_details = traceback.format_exc()
                # Append an error message to the history for display
                chat_history.append({"role": "assistant", "content": f"Error: {str(e)}\nDetails: {error_details}"})
                yield chat_history

        # Clear chat when a new character is selected
        character_dropdown.change(lambda: [], None, [chatbot, msg])

        msg.submit(chat_with_llm, [msg, chatbot, character_dropdown], chatbot)
        clear.click(lambda: [], None, [chatbot, msg])


    with gr.Tab("Configuration"):
        # Get GPU information
        try:
            import torch
            gpu_available = torch.cuda.is_available()
            if gpu_available:
                gpu_name = torch.cuda.get_device_name(0)
                gpu_count = torch.cuda.device_count()
                cuda_version = torch.version.cuda
                gpu_status = f"✅ **{gpu_name}** (CUDA {cuda_version})"
            else:
                pytorch_version = torch.__version__
                if "+cpu" in pytorch_version:
                    gpu_status = "❌ **CPU-only PyTorch installed** - No GPU acceleration"
                else:
                    gpu_status = "❌ **No GPU detected** - Using CPU"
        except Exception as e:
            gpu_status = f"⚠️ **Error checking GPU**: {str(e)}"

        gr.Markdown(f"""
        ### Current Configuration

        - **Whisper Model**: {Config.WHISPER_MODEL}
        - **Whisper Backend**: {Config.WHISPER_BACKEND}
        - **LLM Backend**: {Config.LLM_BACKEND}
        - **Chunk Length**: {Config.CHUNK_LENGTH_SECONDS}s
        - **Chunk Overlap**: {Config.CHUNK_OVERLAP_SECONDS}s
        - **Sample Rate**: {Config.AUDIO_SAMPLE_RATE} Hz
        - **Output Directory**: {Config.OUTPUT_DIR}

        ### GPU Status

        - **GPU Acceleration**: {gpu_status}

        To change settings, edit the `.env` file in the project root.

        **What this tab tells you**
        - Confirms which transcription and LLM backends are active before you launch a run.
        - Shows chunking parameters so you can double-check overlap and duration when troubleshooting alignment issues.
        - Mirrors the effective output and temp directories, useful when you are processing from an alternate drive.

        **When GPU data matters**
        - If GPU acceleration reads as CPU-only, install CUDA-enabled PyTorch or ensure the right Python environment is active.
        - Multi-GPU rigs display the primary device name; switch devices via `CUDA_VISIBLE_DEVICES` if you want to target another card.

        **Next steps**
        - Need to tweak defaults? Update `.env`, then reload this tab (or restart the app) to verify the new values.
        - After changing hardware drivers, revisit this tab to confirm the runtime still detects your GPU.
        """)

    with gr.Tab("Help"):
        gr.Markdown("""
        ## How to Use

        ### First Time Setup

        1. **Install Dependencies**:
           ```bash
           pip install -r requirements.txt
           ```

        2. **Install FFmpeg**:
           - Download from https://ffmpeg.org
           - Add to system PATH

        3. **Setup Ollama** (for IC/OOC classification):
           ```bash
           # Install Ollama from https://ollama.ai
           ollama pull gpt-oss:20b
           ```

        4. **Setup PyAnnote** (for speaker diarization):
           - Visit https://huggingface.co/pyannote/speaker-diarization
           - Accept terms and create token
           - Add `HF_TOKEN=your_token` to `.env` file

        ### Processing a Session

        1. Upload your D&D session recording (M4A, MP3, WAV, etc.)
        2. Enter a unique session ID
        3. List your character and player names (helps with classification)
        4. Adjust number of speakers if needed
        5. Click "Process Session" and wait
        6. View results in different tabs

        ### Expected Processing Time

        - **4-hour session with local models**: ~2-4 hours
        - **4-hour session with Groq API**: ~30-60 minutes
        - Depends on your hardware (GPU helps a lot!)

        ### Tips

        - First processing takes longer (model downloads)
        - GPU significantly speeds up transcription
        - You can skip diarization/classification for faster results
        - Speaker mappings improve with manual correction

        ### Troubleshooting

        - **FFmpeg not found**: Install FFmpeg and add to PATH
        - **Ollama connection failed**: Start Ollama server
        - **PyAnnote error**: Set HF_TOKEN in .env
        - **Out of memory**: Try processing shorter clips first
        """)

def is_port_in_use(port):
    """Check if a port is already in use"""
    with socket.socket(socket.AF_INET, socket.SOCK_STREAM) as s:
        try:
            s.bind(('127.0.0.1', port))
            return False
        except OSError:
            return True

if __name__ == "__main__":
    # Check if port is already in use
    if is_port_in_use(7860):
        print("=" * 80)
        print("WARNING: ERROR: Gradio app already running on port 7860!")
        print("=" * 80)
        print("\nAnother instance of the application is already running.")
        print("Please close the existing instance before starting a new one.")
        print("\nTo kill existing instances:")
        print("  1. Check running processes: netstat -ano | findstr :7860")
        print("  2. Kill the process: taskkill /PID <process_id> /F")
        print("=" * 80)
        sys.exit(1)

    print("Starting Gradio web UI on http://127.0.0.1:7860")
    demo.launch(
        server_name="127.0.0.1",
        server_port=7860,
        share=False,
        show_error=True  # Enable verbose error reporting for debugging
    )<|MERGE_RESOLUTION|>--- conflicted
+++ resolved
@@ -17,7 +17,10 @@
 from src.logger import get_log_file_path
 from src.party_config import PartyConfigManager, CampaignManager
 from src.knowledge_base import CampaignKnowledgeBase
-<<<<<<< HEAD
+from src.ui.constants import StatusIndicators
+from src.campaign_dashboard import CampaignDashboard
+from src.story_generator import StoryGenerator
+from src.ui.campaign_dashboard import create_dashboard_tab
 from src.google_drive_auth import (
     get_auth_url,
     exchange_code_for_token,
@@ -25,12 +28,6 @@
     is_authenticated,
     revoke_credentials
 )
-=======
-from src.ui.constants import StatusIndicators
-from src.campaign_dashboard import CampaignDashboard
-from src.story_generator import StoryGenerator
-from src.ui.campaign_dashboard import create_dashboard_tab
->>>>>>> 299cf5a1
 
 
 PROJECT_ROOT = Path(__file__).resolve().parent
