<<<<<<< HEAD
=======
"""D&D Session Processor."""
__version__ = "0.1.0"
>>>>>>> 320b6b27
<|MERGE_RESOLUTION|>--- conflicted
+++ resolved
@@ -1,5 +1,2 @@
-<<<<<<< HEAD
-=======
 """D&D Session Processor."""
-__version__ = "0.1.0"
->>>>>>> 320b6b27
+__version__ = "0.1.0"