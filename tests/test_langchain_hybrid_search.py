import pytest
from unittest.mock import Mock, MagicMock
from src.langchain.hybrid_search import HybridSearcher
from typing import List, Dict

# Mock Document class for keyword_retriever
class MockDocument:
    def __init__(self, page_content: str, metadata: Dict):
        self.page_content = page_content
        self.metadata = metadata

# Fixture for a basic HybridSearcher instance
@pytest.fixture
def hybrid_searcher():
    mock_vector_store = Mock()
    mock_keyword_retriever = Mock()
    return HybridSearcher(mock_vector_store, mock_keyword_retriever)

# Test initialization
def test_hybrid_searcher_init(hybrid_searcher):
    assert hybrid_searcher.vector_store is not None
    assert hybrid_searcher.keyword_retriever is not None

# Test _get_doc_id method
def test_get_doc_id_with_session_and_start(hybrid_searcher):
    result = {"text": "some text", "metadata": {"session_id": "sess1", "start": 123}}
    doc_id = hybrid_searcher._get_doc_id(result)
    assert doc_id == "sess1_123"

def test_get_doc_id_without_session_or_start(hybrid_searcher):
    result = {"text": "some other text", "metadata": {}}
    doc_id = hybrid_searcher._get_doc_id(result)
    assert doc_id == str(hash("some other text"))

def test_get_doc_id_with_empty_text(hybrid_searcher):
    result = {"text": "", "metadata": {"session_id": "sess2", "start": 456}}
    doc_id = hybrid_searcher._get_doc_id(result)
    assert doc_id == "sess2_456"


def test_get_doc_id_prefers_explicit_metadata_id(hybrid_searcher):
    result = {"text": "duplicate text", "metadata": {"id": "DOC-123"}}
    doc_id = hybrid_searcher._get_doc_id(result)
    assert doc_id == "DOC-123"

# Test _reciprocal_rank_fusion method
def test_reciprocal_rank_fusion_basic(hybrid_searcher):
    results_a = [
        {"text": "doc1", "metadata": {"id": "A1"}},
        {"text": "doc2", "metadata": {"id": "A2"}},
    ]
    results_b = [
        {"text": "doc3", "metadata": {"id": "B1"}},
        {"text": "doc1", "metadata": {"id": "A1"}},
    ]
    
    # Mock _get_doc_id to return predictable IDs
    hybrid_searcher._get_doc_id = Mock(side_effect=lambda r: r["metadata"]["id"])

    merged_results = hybrid_searcher._reciprocal_rank_fusion(results_a, results_b)
    
    # doc1 should have a higher score because it appears in both
    # doc3 should be ranked higher than doc2 because it's higher in results_b
    assert len(merged_results) == 3
    assert merged_results[0]["metadata"]["id"] == "A1" # doc1 from results_a rank 1, results_b rank 2
    assert merged_results[1]["metadata"]["id"] == "B1" # doc3 from results_b rank 1
    assert merged_results[2]["metadata"]["id"] == "A2" # doc2 from results_a rank 2

def test_reciprocal_rank_fusion_non_overlapping(hybrid_searcher):
    results_a = [
        {"text": "doc1", "metadata": {"id": "A1"}},
    ]
    results_b = [
        {"text": "doc2", "metadata": {"id": "B1"}},
    ]
    
    hybrid_searcher._get_doc_id = Mock(side_effect=lambda r: r["metadata"]["id"])

    merged_results = hybrid_searcher._reciprocal_rank_fusion(results_a, results_b)
    assert len(merged_results) == 2
    # Order depends on weights and k, but both should be present
    assert {r["metadata"]["id"] for r in merged_results} == {"A1", "B1"}

def test_reciprocal_rank_fusion_weights(hybrid_searcher):
    results_a = [
        {"text": "doc1", "metadata": {"id": "A1"}},
    ]
    results_b = [
        {"text": "doc2", "metadata": {"id": "B1"}},
    ]
    
    hybrid_searcher._get_doc_id = Mock(side_effect=lambda r: r["metadata"]["id"])

    # Give more weight to results_a
    merged_results = hybrid_searcher._reciprocal_rank_fusion(results_a, results_b, weights=(0.8, 0.2))
    assert merged_results[0]["metadata"]["id"] == "A1"

    # Give more weight to results_b
    merged_results = hybrid_searcher._reciprocal_rank_fusion(results_a, results_b, weights=(0.2, 0.8))
    assert merged_results[0]["metadata"]["id"] == "B1"

<<<<<<< HEAD
# BUG-20251102-21: Complex scenarios for RRF
def test_reciprocal_rank_fusion_complex_identical_scores(hybrid_searcher):
    """Test RRF with documents that might end up with identical scores."""
    # doc1 is rank 1 in A (score 1/(60+1))
    # doc2 is rank 1 in B (score 1/(60+1))
    results_a = [{"text": "doc1", "metadata": {"id": "A1"}}]
    results_b = [{"text": "doc2", "metadata": {"id": "B1"}}]

    hybrid_searcher._get_doc_id = Mock(side_effect=lambda r: r["metadata"]["id"])

    # With equal weights, they should have identical scores
    # Sorting stability or implementation detail determines order, but both must be present
    merged_results = hybrid_searcher._reciprocal_rank_fusion(results_a, results_b, weights=(0.5, 0.5))
    assert len(merged_results) == 2
    ids = {r["metadata"]["id"] for r in merged_results}
    assert ids == {"A1", "B1"}

def test_reciprocal_rank_fusion_empty_inputs(hybrid_searcher):
    """Test RRF with empty input lists."""
    results = hybrid_searcher._reciprocal_rank_fusion([], [])
    assert results == []

    results = hybrid_searcher._reciprocal_rank_fusion([{"text": "d", "metadata": {"id": "1"}}], [])
    assert len(results) == 1

    results = hybrid_searcher._reciprocal_rank_fusion([], [{"text": "d", "metadata": {"id": "1"}}])
    assert len(results) == 1

def test_reciprocal_rank_fusion_duplicate_docs_in_single_list(hybrid_searcher):
    """Test RRF if a single list somehow contains duplicates (should handle gracefully)."""
    results_a = [
        {"text": "doc1", "metadata": {"id": "A1"}},
        {"text": "doc1", "metadata": {"id": "A1"}}, # Duplicate
    ]
    results_b = []

    hybrid_searcher._get_doc_id = Mock(side_effect=lambda r: r["metadata"]["id"])

    merged_results = hybrid_searcher._reciprocal_rank_fusion(results_a, results_b)
    # Implementation sums scores, so duplicate in same list would boost score
    # Verify it doesn't crash and returns unique doc
    assert len(merged_results) == 1
    assert merged_results[0]["metadata"]["id"] == "A1"

=======

def test_reciprocal_rank_fusion_merges_overlaps_with_weights(hybrid_searcher):
    results_a = [
        {"text": "shared", "metadata": {"session_id": "sess", "start": 1, "id": "shared"}},
        {"text": "semantic_only", "metadata": {"session_id": "sess", "start": 2, "id": "semantic_only"}},
    ]
    results_b = [
        {"text": "shared", "metadata": {"session_id": "sess", "start": 1, "id": "shared"}},
        {"text": "keyword_only", "metadata": {"session_id": "other", "start": 3, "id": "keyword_only"}},
    ]

    merged_results = hybrid_searcher._reciprocal_rank_fusion(
        results_a,
        results_b,
        weights=(0.7, 0.3),
        k=60,
    )

    merged_ids = [result["metadata"]["id"] for result in merged_results]

    assert merged_ids == ["shared", "semantic_only", "keyword_only"]


def test_reciprocal_rank_fusion_retains_identical_text_with_different_metadata(hybrid_searcher):
    results_a = [
        {"text": "duplicate", "metadata": {"id": "doc_a"}},
    ]
    results_b = [
        {"text": "duplicate", "metadata": {"id": "doc_b"}},
    ]

    merged_results = hybrid_searcher._reciprocal_rank_fusion(
        results_a,
        results_b,
        weights=(0.5, 0.5),
        k=60,
    )

    merged_ids = [result["metadata"]["id"] for result in merged_results]

    assert merged_ids == ["doc_a", "doc_b"]
>>>>>>> c9efd9bd

# Test search method
def test_search_happy_path(hybrid_searcher):
    mock_vector_store = hybrid_searcher.vector_store
    mock_keyword_retriever = hybrid_searcher.keyword_retriever

    mock_vector_store.search.return_value = [
        {"text": "semantic_doc1", "metadata": {"id": "S1"}},
        {"text": "semantic_doc2", "metadata": {"id": "S2"}},
    ]
    mock_keyword_retriever.retrieve.return_value = [
        MockDocument("keyword_doc1", {"id": "K1"}),
        MockDocument("semantic_doc1", {"id": "S1"}), # Overlap
    ]
    
    # Mock _reciprocal_rank_fusion to return a predictable order
    hybrid_searcher._reciprocal_rank_fusion = Mock(return_value=[
        {"text": "semantic_doc1", "metadata": {"id": "S1"}},
        {"text": "keyword_doc1", "metadata": {"id": "K1"}},
        {"text": "semantic_doc2", "metadata": {"id": "S2"}},
        {"text": "extra_doc1", "metadata": {"id": "E1"}},
        {"text": "extra_doc2", "metadata": {"id": "E2"}},
    ])

    query = "test query"
    results = hybrid_searcher.search(query)

    mock_vector_store.search.assert_called_once_with(query, top_k=10)
    mock_keyword_retriever.retrieve.assert_called_once_with(query, top_k=10)
    hybrid_searcher._reciprocal_rank_fusion.assert_called_once()
    
    assert len(results) == 5 # Default top_k
    assert results[0]["metadata"]["id"] == "S1"

<<<<<<< HEAD
# BUG-20251102-19: Test varying top_k and semantic_weight
def test_search_varying_top_k(hybrid_searcher):
    """Test that search respects different top_k values."""
    mock_vector_store = hybrid_searcher.vector_store
    mock_keyword_retriever = hybrid_searcher.keyword_retriever

    # Setup mocks to return enough results
    mock_vector_store.search.return_value = [{"text": f"s{i}", "metadata": {"id": f"s{i}"}} for i in range(10)]
    mock_keyword_retriever.retrieve.return_value = [MockDocument(f"k{i}", {"id": f"k{i}"}) for i in range(10)]

    # We need _reciprocal_rank_fusion to return a list larger than top_k to verify slicing
    hybrid_searcher._reciprocal_rank_fusion = Mock(return_value=[
        {"text": f"r{i}", "metadata": {"id": f"r{i}"}} for i in range(20)
    ])

    # Case 1: top_k = 1
    results = hybrid_searcher.search("query", top_k=1)
    assert len(results) == 1
    mock_vector_store.search.assert_called_with("query", top_k=2) # top_k * 2
    mock_keyword_retriever.retrieve.assert_called_with("query", top_k=2)

    # Case 2: top_k = 5
    results = hybrid_searcher.search("query", top_k=5)
    assert len(results) == 5
    mock_vector_store.search.assert_called_with("query", top_k=10)

def test_search_varying_semantic_weight(hybrid_searcher):
    """Test that search passes correct weights to RRF."""
    mock_vector_store = hybrid_searcher.vector_store
    mock_keyword_retriever = hybrid_searcher.keyword_retriever
    hybrid_searcher._reciprocal_rank_fusion = Mock(return_value=[])

    # Case 1: Default weight (usually 0.7)
    hybrid_searcher.search("query")
    # Check call args
    args, kwargs = hybrid_searcher._reciprocal_rank_fusion.call_args
    # weights=(semantic_weight, 1-semantic_weight)
    # default semantic_weight is 0.7
    weights = kwargs.get('weights')
    if weights is None:
        weights = args[2]
    assert abs(weights[0] - 0.7) < 1e-6
    assert abs(weights[1] - 0.3) < 1e-6

    # Case 2: Custom weight
    hybrid_searcher.search("query", semantic_weight=0.2)
    args, kwargs = hybrid_searcher._reciprocal_rank_fusion.call_args
    weights = kwargs.get('weights')
    if weights is None:
        weights = args[2]
    assert abs(weights[0] - 0.2) < 1e-6
    assert abs(weights[1] - 0.8) < 1e-6

def test_search_different_top_k_and_weight(hybrid_searcher):
=======
@pytest.mark.parametrize("top_k", [1, 3, 5])
def test_search_respects_top_k_and_backend_scaling(hybrid_searcher, top_k):
>>>>>>> c9efd9bd
    mock_vector_store = hybrid_searcher.vector_store
    mock_keyword_retriever = hybrid_searcher.keyword_retriever

    mock_vector_store.search.return_value = [
        {"text": f"s_doc{i}", "metadata": {"id": f"S{i}"}} for i in range(1, 12)
    ]
    mock_keyword_retriever.retrieve.return_value = [
        MockDocument(f"k_doc{i}", {"id": f"K{i}"}) for i in range(1, 12)
    ]

    fused_results = [
        {"text": f"merged_doc{i}", "metadata": {"id": f"M{i}"}} for i in range(1, 16)
    ]
    hybrid_searcher._reciprocal_rank_fusion = Mock(return_value=fused_results)

    query = "another query"
    results = hybrid_searcher.search(query, top_k=top_k, semantic_weight=0.6)

    mock_vector_store.search.assert_called_once_with(query, top_k=top_k * 2)
    mock_keyword_retriever.retrieve.assert_called_once_with(query, top_k=top_k * 2)
    hybrid_searcher._reciprocal_rank_fusion.assert_called_once_with(
        mock_vector_store.search.return_value,
        [
            {"text": doc.page_content, "metadata": doc.metadata, "distance": 0.5}
            for doc in mock_keyword_retriever.retrieve.return_value
        ],
        weights=(0.6, 0.4)
    )

    assert len(results) == top_k
    assert results == fused_results[:top_k]


@pytest.mark.parametrize(
    "semantic_weight, expected_first_id",
    [
        (1.0, "semantic_1"),
        (0.9, "semantic_1"),
        (0.5, "semantic_1"),
        (0.25, "keyword_1"),
        (0.0, "keyword_1"),
    ],
)
def test_search_semantic_weight_influences_ranking(hybrid_searcher, semantic_weight, expected_first_id):
    mock_vector_store = hybrid_searcher.vector_store
    mock_keyword_retriever = hybrid_searcher.keyword_retriever

    mock_vector_store.search.return_value = [
        {
            "text": "semantic doc",
            "metadata": {"session_id": "semantic_1", "start": 1}
        }
    ]
    mock_keyword_retriever.retrieve.return_value = [
        MockDocument("keyword doc", {"session_id": "keyword_1", "start": 2})
    ]

    query = "weighted query"
    results = hybrid_searcher.search(query, top_k=1, semantic_weight=semantic_weight)

    assert len(results) == 1
    assert expected_first_id in hybrid_searcher._get_doc_id(results[0])

def test_search_semantic_returns_empty(hybrid_searcher):
    mock_vector_store = hybrid_searcher.vector_store
    mock_keyword_retriever = hybrid_searcher.keyword_retriever

    mock_vector_store.search.return_value = []
    mock_keyword_retriever.retrieve.return_value = [
        MockDocument("keyword_doc1", {"id": "K1"}),
    ]
    
    hybrid_searcher._reciprocal_rank_fusion = Mock(return_value=[
        {"text": "keyword_doc1", "metadata": {"id": "K1"}},
    ])

    query = "query"
    results = hybrid_searcher.search(query)
    assert len(results) == 1
    assert results[0]["metadata"]["id"] == "K1"

def test_search_keyword_returns_empty(hybrid_searcher):
    mock_vector_store = hybrid_searcher.vector_store
    mock_keyword_retriever = hybrid_searcher.keyword_retriever

    mock_vector_store.search.return_value = [
        {"text": "semantic_doc1", "metadata": {"id": "S1"}},
    ]
    mock_keyword_retriever.retrieve.return_value = []
    
    hybrid_searcher._reciprocal_rank_fusion = Mock(return_value=[
        {"text": "semantic_doc1", "metadata": {"id": "S1"}},
    ])

    query = "query"
    results = hybrid_searcher.search(query)
    assert len(results) == 1
    assert results[0]["metadata"]["id"] == "S1"

def test_search_both_return_empty(hybrid_searcher):
    mock_vector_store = hybrid_searcher.vector_store
    mock_keyword_retriever = hybrid_searcher.keyword_retriever

    mock_vector_store.search.return_value = []
    mock_keyword_retriever.retrieve.return_value = []
    
    hybrid_searcher._reciprocal_rank_fusion = Mock(return_value=[])

    query = "query"
    results = hybrid_searcher.search(query)
    assert len(results) == 0

def test_search_error_in_semantic_fallback_to_keyword(hybrid_searcher):
    mock_vector_store = hybrid_searcher.vector_store
    mock_keyword_retriever = hybrid_searcher.keyword_retriever

    mock_vector_store.search.side_effect = Exception("Semantic search failed")
    mock_keyword_retriever.retrieve.return_value = [
        MockDocument("keyword_doc1", {"id": "K1"}),
    ]

    hybrid_searcher._reciprocal_rank_fusion = Mock(return_value=[
        {"text": "keyword_doc1", "metadata": {"id": "K1"}},
    ])

    query = "error query"
    results = hybrid_searcher.search(query)

    assert len(results) == 1
    assert results[0]["metadata"]["id"] == "K1"
    hybrid_searcher._reciprocal_rank_fusion.assert_called_once()

def test_search_error_in_keyword_fallback_to_semantic(hybrid_searcher):
    mock_vector_store = hybrid_searcher.vector_store
    mock_keyword_retriever = hybrid_searcher.keyword_retriever

    mock_vector_store.search.return_value = [
        {"text": "semantic_doc1", "metadata": {"id": "S1"}},
    ]
    mock_keyword_retriever.retrieve.side_effect = Exception("Keyword search failed")

    hybrid_searcher._reciprocal_rank_fusion = Mock(return_value=[
        {"text": "semantic_doc1", "metadata": {"id": "S1"}},
    ])

    query = "error query"
    results = hybrid_searcher.search(query)

    assert len(results) == 1
    assert results[0]["metadata"]["id"] == "S1"
    hybrid_searcher._reciprocal_rank_fusion.assert_called_once()

def test_search_error_in_both_returns_empty(hybrid_searcher):
    mock_vector_store = hybrid_searcher.vector_store
    mock_keyword_retriever = hybrid_searcher.keyword_retriever

    mock_vector_store.search.side_effect = Exception("Semantic search failed")
    mock_keyword_retriever.retrieve.side_effect = Exception("Keyword search failed")

    hybrid_searcher._reciprocal_rank_fusion = Mock()

    query = "error query"
    results = hybrid_searcher.search(query)

    assert len(results) == 0
    hybrid_searcher._reciprocal_rank_fusion.assert_not_called()


# ============================================================================
# INTEGRATION TESTS - Using real vector store and retriever instances
# ============================================================================

import tempfile
import shutil
import json
from pathlib import Path

@pytest.fixture
def temp_dirs():
    """Create temporary directories for testing."""
    temp_root = tempfile.mkdtemp()
    try:
        vector_store_dir = Path(temp_root) / "vector_store"
        kb_dir = Path(temp_root) / "knowledge_base"
        transcript_dir = Path(temp_root) / "transcripts"

        vector_store_dir.mkdir(parents=True, exist_ok=True)
        kb_dir.mkdir(parents=True, exist_ok=True)
        transcript_dir.mkdir(parents=True, exist_ok=True)

        yield {
            "root": Path(temp_root),
            "vector_store": vector_store_dir,
            "kb": kb_dir,
            "transcript": transcript_dir
        }
    finally:
        # Cleanup after test - guaranteed even if setup fails
        shutil.rmtree(temp_root, ignore_errors=True)


@pytest.fixture
def sample_knowledge_base(temp_dirs):
    """Create a sample knowledge base JSON file."""
    kb_data = {
        "npcs": [
            {
                "name": "Gandalf the Grey",
                "description": "A powerful wizard who guides the Fellowship",
                "first_appearance": "session_001"
            },
            {
                "name": "Aragorn",
                "description": "The rightful heir to the throne of Gondor, a skilled ranger",
                "first_appearance": "session_001"
            },
            {
                "name": "Saruman",
                "description": "A corrupted wizard who betrayed the White Council",
                "first_appearance": "session_002"
            }
        ],
        "quests": [
            {
                "name": "Destroy the One Ring",
                "description": "Travel to Mount Doom to destroy the One Ring in the fires where it was forged",
                "status": "active"
            },
            {
                "name": "Find the Palantir",
                "description": "Locate and secure the seeing stones to prevent Sauron from using them",
                "status": "completed"
            }
        ],
        "locations": [
            {
                "name": "Rivendell",
                "description": "The elven stronghold where the Fellowship was formed, a place of wisdom and healing"
            },
            {
                "name": "Mordor",
                "description": "The dark land where Sauron rules, filled with orcs and darkness"
            },
            {
                "name": "Isengard",
                "description": "Saruman's tower fortress where he breeds his Uruk-hai army"
            }
        ]
    }

    kb_file = temp_dirs["kb"] / "campaign_001_knowledge.json"
    with open(kb_file, "w", encoding="utf-8") as f:
        json.dump(kb_data, f, indent=2)

    return kb_file


@pytest.fixture
def sample_transcripts(temp_dirs):
    """Create sample transcript files."""
    transcripts_data = {
        "session_001": {
            "segments": [
                {
                    "text": "Gandalf warns the party about the dangers of using the One Ring",
                    "speaker": "DM",
                    "start": 120.5,
                    "end": 125.3
                },
                {
                    "text": "We should head to Rivendell to consult with Elrond about our quest",
                    "speaker": "Aragorn_Player",
                    "start": 126.0,
                    "end": 130.5
                },
                {
                    "text": "The wizard Saruman has betrayed us, we must be cautious",
                    "speaker": "Gandalf_Player",
                    "start": 135.2,
                    "end": 139.8
                }
            ]
        },
        "session_002": {
            "segments": [
                {
                    "text": "The tower of Isengard looms before us, dark and foreboding",
                    "speaker": "DM",
                    "start": 45.0,
                    "end": 49.5
                },
                {
                    "text": "I sense dark magic at work here, Saruman's influence is strong",
                    "speaker": "Gandalf_Player",
                    "start": 50.0,
                    "end": 54.2
                }
            ]
        }
    }

    session_dirs = []
    for session_id, data in transcripts_data.items():
        session_dir = temp_dirs["transcript"] / session_id
        session_dir.mkdir(parents=True, exist_ok=True)
        with open(session_dir / "diarized_transcript.json", "w", encoding="utf-8") as f:
            json.dump(data, f, indent=2)
        session_dirs.append(session_dir)

    return session_dirs


@pytest.fixture
def real_embedding_service():
    """Create a real embedding service for testing."""
    try:
        from src.langchain.embeddings import EmbeddingService
        return EmbeddingService(model_name="all-MiniLM-L6-v2")
    except (ImportError, RuntimeError, OSError, Exception) as e:
        pytest.skip(f"EmbeddingService not available: {e}")


@pytest.fixture
def real_vector_store(temp_dirs, real_embedding_service, sample_transcripts):
    """Create a real vector store with test data."""
    try:
        from src.langchain.vector_store import CampaignVectorStore

        vector_store = CampaignVectorStore(
            persist_dir=temp_dirs["vector_store"],
            embedding_service=real_embedding_service
        )

        # Load transcript segments from the sample file (avoids data duplication)
        session_001_transcript_path = temp_dirs["transcript"] / "session_001" / "diarized_transcript.json"
        with open(session_001_transcript_path, "r", encoding="utf-8") as f:
            transcript_data = json.load(f)
        vector_store.add_transcript_segments("session_001", transcript_data["segments"])

        # Add knowledge documents
        knowledge_docs = [
            {
                "text": "Gandalf the Grey is a powerful wizard who guides the Fellowship on their quest to destroy the One Ring",
                "metadata": {"type": "npc", "name": "Gandalf"}
            },
            {
                "text": "Rivendell is the elven stronghold where the Fellowship was formed, a place of wisdom and healing",
                "metadata": {"type": "location", "name": "Rivendell"}
            },
            {
                "text": "The quest to destroy the One Ring requires traveling to Mount Doom in the heart of Mordor",
                "metadata": {"type": "quest", "name": "Destroy the One Ring"}
            },
            {
                "text": "Saruman is a corrupted wizard who betrayed the White Council and now serves the enemy",
                "metadata": {"type": "npc", "name": "Saruman"}
            },
            {
                "text": "Isengard is Saruman's tower fortress where he breeds his Uruk-hai army",
                "metadata": {"type": "location", "name": "Isengard"}
            }
        ]
        vector_store.add_knowledge_documents(knowledge_docs)

        return vector_store

    except (ImportError, RuntimeError) as e:
        pytest.skip(f"CampaignVectorStore not available: {e}")


@pytest.fixture
def real_retriever(temp_dirs, sample_knowledge_base, sample_transcripts):
    """Create a real retriever with test data."""
    try:
        from src.langchain.retriever import CampaignRetriever

        retriever = CampaignRetriever(
            knowledge_base_dir=temp_dirs["kb"],
            transcript_dir=temp_dirs["transcript"]
        )

        return retriever

    except ImportError as e:
        pytest.skip(f"CampaignRetriever not available: {e}")


@pytest.fixture
def real_hybrid_searcher(real_vector_store, real_retriever):
    """Create a real HybridSearcher with real components."""
    return HybridSearcher(real_vector_store, real_retriever)


# Integration Tests

def test_integration_basic_hybrid_search(real_hybrid_searcher):
    """Test basic hybrid search with real vector store and retriever."""
    query = "Tell me about Gandalf"
    results = real_hybrid_searcher.search(query, top_k=5)

    assert len(results) > 0
    assert len(results) <= 5

    # Check that results have expected structure
    for result in results:
        assert "text" in result
        assert "metadata" in result
        assert isinstance(result["text"], str)
        assert isinstance(result["metadata"], dict)


def test_integration_semantic_keyword_combination(real_hybrid_searcher):
    """Test that hybrid search combines semantic and keyword results."""
    # Query that should match both semantic and keyword results
    query = "wizard Saruman"
    results = real_hybrid_searcher.search(query, top_k=5)

    assert len(results) > 0

    # Check that we get results mentioning Saruman
    saruman_results = [r for r in results if "saruman" in r["text"].lower()]
    assert len(saruman_results) > 0, "Should find results about Saruman"


def test_integration_semantic_understanding(real_hybrid_searcher):
    """Test semantic search capabilities (related concepts)."""
    # Query using synonyms/related terms
    query = "magical advisor"  # Should match Gandalf via semantic similarity
    results = real_hybrid_searcher.search(query, top_k=5)

    assert len(results) > 0

    # Check that we get relevant results (wizard/Gandalf related)
    relevant_results = [
        r for r in results
        if any(term in r["text"].lower() for term in ["gandalf", "wizard", "magic"])
    ]
    assert len(relevant_results) > 0, "Semantic search should find related concepts"


def test_integration_keyword_exact_match(real_hybrid_searcher):
    """Test that keyword search finds exact matches."""
    query = "Rivendell"  # Exact location name
    results = real_hybrid_searcher.search(query, top_k=5)

    assert len(results) > 0

    # Should definitely find Rivendell in results
    rivendell_results = [r for r in results if "rivendell" in r["text"].lower()]
    assert len(rivendell_results) > 0, "Should find exact keyword match for Rivendell"


def test_integration_different_weights(real_hybrid_searcher):
    """Test hybrid search with different semantic weights."""
    query = "One Ring quest"

    # High semantic weight (favor semantic results)
    semantic_heavy_results = real_hybrid_searcher.search(
        query, top_k=5, semantic_weight=0.9
    )

    # High keyword weight (favor keyword results)
    keyword_heavy_results = real_hybrid_searcher.search(
        query, top_k=5, semantic_weight=0.1
    )

    # Both should return results
    assert len(semantic_heavy_results) > 0
    assert len(keyword_heavy_results) > 0

    # Results might differ due to different weighting
    # (but not guaranteed to be different with small dataset)
    assert isinstance(semantic_heavy_results, list)
    assert isinstance(keyword_heavy_results, list)


def test_integration_top_k_limiting(real_hybrid_searcher):
    """Test that top_k properly limits results."""
    query = "wizard"

    # Test different top_k values
    results_1 = real_hybrid_searcher.search(query, top_k=1)
    results_3 = real_hybrid_searcher.search(query, top_k=3)
    results_5 = real_hybrid_searcher.search(query, top_k=5)

    assert len(results_1) <= 1
    assert len(results_3) <= 3
    assert len(results_5) <= 5

    # Verify ordering is consistent (top result should be the same)
    if len(results_1) > 0 and len(results_3) > 0:
        # The top result should be similar across different top_k values
        assert results_1[0]["text"] == results_3[0]["text"]


def test_integration_rrf_deduplication(real_hybrid_searcher):
    """Test that RRF properly deduplicates overlapping results."""
    # Query that likely appears in both semantic and keyword results
    query = "Gandalf wizard"
    results = real_hybrid_searcher.search(query, top_k=10)

    # Check for duplicate content using doc_id logic
    seen_ids = set()
    duplicates = []

    for result in results:
        doc_id = real_hybrid_searcher._get_doc_id(result)
        if doc_id in seen_ids:
            duplicates.append(doc_id)
        seen_ids.add(doc_id)

    # Should not have duplicates
    assert len(duplicates) == 0, f"Found duplicate documents: {duplicates}"
    assert len(results) == len(seen_ids), "Each result should be unique"


def test_integration_empty_query_handling(real_hybrid_searcher):
    """Test handling of edge case queries."""
    # Empty query
    results = real_hybrid_searcher.search("", top_k=5)
    # Should not crash, may return empty or some results
    assert isinstance(results, list)

    # Very short query
    results = real_hybrid_searcher.search("a", top_k=5)
    assert isinstance(results, list)


def test_integration_no_results_query(real_hybrid_searcher):
    """Test query that shouldn't match anything."""
    # Query with terms not in our dataset
    query = "xyzabc123 notfound"
    results = real_hybrid_searcher.search(query, top_k=5)

    # Should return a list (possibly empty, or semantic results with low relevance)
    assert isinstance(results, list)


def test_integration_metadata_preservation(real_hybrid_searcher):
    """Test that metadata is properly preserved in results."""
    query = "Gandalf"
    results = real_hybrid_searcher.search(query, top_k=5)

    assert len(results) > 0

    # Check that metadata contains expected fields
    for result in results:
        assert "metadata" in result
        metadata = result["metadata"]

        # Should have type information
        if "type" in metadata:
            assert metadata["type"] in ["transcript", "npc", "location", "quest"]


def test_integration_vector_store_stats(real_vector_store):
    """Test that vector store contains our test data."""
    stats = real_vector_store.get_stats()

    assert stats["transcript_segments"] > 0, "Should have transcript segments"
    assert stats["knowledge_documents"] > 0, "Should have knowledge documents"
    assert stats["total_documents"] > 0, "Should have total documents"


def test_integration_retriever_knowledge_base(real_retriever):
    """Test that retriever can access knowledge base."""
    # Test keyword retrieval
    results = real_retriever.retrieve("Gandalf", top_k=3)

    assert len(results) > 0
    assert all(hasattr(doc, "page_content") for doc in results)
    assert all(hasattr(doc, "metadata") for doc in results)


def test_integration_full_pipeline_with_complex_query(real_hybrid_searcher):
    """Test full hybrid search pipeline with a complex multi-term query."""
    query = "What did Gandalf say about Saruman and the dangers we face?"
    results = real_hybrid_searcher.search(query, top_k=5, semantic_weight=0.7)

    assert len(results) > 0
    assert len(results) <= 5

    # Should get relevant results about Gandalf and Saruman
    relevant_terms = ["gandalf", "saruman", "wizard", "betray", "danger", "cautious"]
    results_text = " ".join([r["text"].lower() for r in results])

    # At least some of these terms should appear
    matches = sum(1 for term in relevant_terms if term in results_text)
    assert matches >= 2, f"Should find at least 2 relevant terms in results, found {matches}"


def test_integration_balanced_weights(real_hybrid_searcher):
    """Test hybrid search with balanced semantic and keyword weights."""
    query = "fortress tower Isengard"

    # Balanced weights should give equal consideration to both
    results = real_hybrid_searcher.search(query, top_k=5, semantic_weight=0.5)

    assert len(results) > 0

    # Should find results about Isengard
    isengard_results = [r for r in results if "isengard" in r["text"].lower()]
    assert len(isengard_results) > 0, "Should find results about Isengard with balanced weights"<|MERGE_RESOLUTION|>--- conflicted
+++ resolved
@@ -99,7 +99,6 @@
     merged_results = hybrid_searcher._reciprocal_rank_fusion(results_a, results_b, weights=(0.2, 0.8))
     assert merged_results[0]["metadata"]["id"] == "B1"
 
-<<<<<<< HEAD
 # BUG-20251102-21: Complex scenarios for RRF
 def test_reciprocal_rank_fusion_complex_identical_scores(hybrid_searcher):
     """Test RRF with documents that might end up with identical scores."""
@@ -144,49 +143,6 @@
     assert len(merged_results) == 1
     assert merged_results[0]["metadata"]["id"] == "A1"
 
-=======
-
-def test_reciprocal_rank_fusion_merges_overlaps_with_weights(hybrid_searcher):
-    results_a = [
-        {"text": "shared", "metadata": {"session_id": "sess", "start": 1, "id": "shared"}},
-        {"text": "semantic_only", "metadata": {"session_id": "sess", "start": 2, "id": "semantic_only"}},
-    ]
-    results_b = [
-        {"text": "shared", "metadata": {"session_id": "sess", "start": 1, "id": "shared"}},
-        {"text": "keyword_only", "metadata": {"session_id": "other", "start": 3, "id": "keyword_only"}},
-    ]
-
-    merged_results = hybrid_searcher._reciprocal_rank_fusion(
-        results_a,
-        results_b,
-        weights=(0.7, 0.3),
-        k=60,
-    )
-
-    merged_ids = [result["metadata"]["id"] for result in merged_results]
-
-    assert merged_ids == ["shared", "semantic_only", "keyword_only"]
-
-
-def test_reciprocal_rank_fusion_retains_identical_text_with_different_metadata(hybrid_searcher):
-    results_a = [
-        {"text": "duplicate", "metadata": {"id": "doc_a"}},
-    ]
-    results_b = [
-        {"text": "duplicate", "metadata": {"id": "doc_b"}},
-    ]
-
-    merged_results = hybrid_searcher._reciprocal_rank_fusion(
-        results_a,
-        results_b,
-        weights=(0.5, 0.5),
-        k=60,
-    )
-
-    merged_ids = [result["metadata"]["id"] for result in merged_results]
-
-    assert merged_ids == ["doc_a", "doc_b"]
->>>>>>> c9efd9bd
 
 # Test search method
 def test_search_happy_path(hybrid_searcher):
@@ -221,7 +177,6 @@
     assert len(results) == 5 # Default top_k
     assert results[0]["metadata"]["id"] == "S1"
 
-<<<<<<< HEAD
 # BUG-20251102-19: Test varying top_k and semantic_weight
 def test_search_varying_top_k(hybrid_searcher):
     """Test that search respects different top_k values."""
@@ -276,10 +231,6 @@
     assert abs(weights[1] - 0.8) < 1e-6
 
 def test_search_different_top_k_and_weight(hybrid_searcher):
-=======
-@pytest.mark.parametrize("top_k", [1, 3, 5])
-def test_search_respects_top_k_and_backend_scaling(hybrid_searcher, top_k):
->>>>>>> c9efd9bd
     mock_vector_store = hybrid_searcher.vector_store
     mock_keyword_retriever = hybrid_searcher.keyword_retriever
 
