--- conflicted
+++ resolved
@@ -1158,11 +1158,7 @@
     ]
 
     settings_tab_refs["save_api_keys_btn"].click(
-<<<<<<< HEAD
-        fn=save_api_keys,
-=======
         fn=ui_save_api_keys,
->>>>>>> 320b6b27
         inputs=[
             settings_tab_refs["groq_api_key_input"],
             settings_tab_refs["hugging_face_api_key_input"],
@@ -1171,11 +1167,7 @@
     )
 
     demo.load(
-<<<<<<< HEAD
-        fn=load_api_keys,
-=======
         fn=ui_load_api_keys,
->>>>>>> 320b6b27
         outputs=[
             settings_tab_refs["groq_api_key_input"],
             settings_tab_refs["hugging_face_api_key_input"],
@@ -1246,10 +1238,8 @@
 
 
 
-<<<<<<< HEAD
-=======
-
->>>>>>> 320b6b27
+
+
 def is_port_in_use(port):
     """Check if a port is already in use"""
     with socket.socket(socket.AF_INET, socket.SOCK_STREAM) as s:
