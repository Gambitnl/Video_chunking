"""Command-line interface for D&D Session Processor"""
import click
from pathlib import Path
from rich.console import Console
from rich.table import Table
from src.pipeline import DDSessionProcessor
from src.config import Config
from src.logger import get_log_file_path
from src.story_notebook import StoryNotebookManager, load_notebook_context_file

console = Console()


@click.group()
def cli():
    """D&D Session Transcription & Diarization System"""
    pass


@cli.command()
@click.argument('input_file', type=click.Path(exists=True))
@click.option(
    '--session-id',
    '-s',
    help='Unique session identifier (defaults to filename)',
    default=None
)
@click.option(
    '--party',
    help='Party configuration ID (e.g., "default"). Overrides --characters and --players',
    default=None
)
@click.option(
    '--characters',
    '-c',
    help='Comma-separated list of character names',
    default=None
)
@click.option(
    '--players',
    '-p',
    help='Comma-separated list of player names',
    default=None
)
@click.option(
    '--output-dir',
    '-o',
    help='Output directory',
    type=click.Path(),
    default=None
)
@click.option(
    '--skip-diarization',
    is_flag=True,
    help='Skip speaker diarization (faster but no speaker labels)'
)
@click.option(
    '--skip-classification',
    is_flag=True,
    help='Skip IC/OOC classification (faster but no content separation)'
)
@click.option(
    '--skip-snippets',
    is_flag=True,
    help='Skip exporting per-segment audio snippets'
)
@click.option(
    '--num-speakers',
    '-n',
    type=int,
    default=4,
    help='Expected number of speakers (default: 4)'
)
def process(
    input_file,
    session_id,
    party,
    characters,
    players,
    output_dir,
    skip_diarization,
    skip_classification,
    skip_snippets,
    num_speakers
):
    """Process a D&D session recording"""

    input_path = Path(input_file)

    # Default session ID to filename
    if session_id is None:
        session_id = input_path.stem

    # Create processor based on party config or manual entry
    if party:
        # Use party configuration
        console.print(f"[cyan]Using party configuration: {party}[/cyan]")
        processor = DDSessionProcessor(
            session_id=session_id,
            num_speakers=num_speakers,
            party_id=party
        )
    else:
        # Parse character and player names
        character_names = characters.split(',') if characters else []
        player_names = players.split(',') if players else []

        processor = DDSessionProcessor(
            session_id=session_id,
            character_names=character_names,
            player_names=player_names,
            num_speakers=num_speakers
        )

    # Process
    try:
        result = processor.process(
            input_file=input_path,
            output_dir=output_dir,
            skip_diarization=skip_diarization,
            skip_classification=skip_classification,
            skip_snippets=skip_snippets
        )

        # Show success message
        console.print("\n[bold green]✓ Processing completed successfully![/bold green]")
        console.print(f"[dim]Verbose log: {get_log_file_path()}[/dim]")

    except Exception as e:
        console.print(f"\n[bold red]✗ Processing failed: {e}[/bold red]")
        console.print(f"[dim]Inspect log for details: {get_log_file_path()}[/dim]")
        raise click.Abort()


@cli.command()
@click.argument('session_id')
@click.argument('speaker_id')
@click.argument('person_name')
def map_speaker(session_id, speaker_id, person_name):
    """
    Map a speaker ID to a person name.

    Example: python cli.py map-speaker session1 SPEAKER_00 "Alice"
    """
    from src.diarizer import SpeakerProfileManager

    manager = SpeakerProfileManager()
    manager.map_speaker(session_id, speaker_id, person_name)

    console.print(f"[green]✓ Mapped {speaker_id} → {person_name} for session {session_id}[/green]")


@cli.command()
@click.argument('session_id')
def show_speakers(session_id):
    """Show speaker mappings for a session"""
    from src.diarizer import SpeakerProfileManager

    manager = SpeakerProfileManager()

    if session_id not in manager.profiles:
        console.print(f"[yellow]No speaker profiles found for session: {session_id}[/yellow]")
        return

    profiles = manager.profiles[session_id]

    table = Table(title=f"Speaker Profiles for {session_id}")
    table.add_column("Speaker ID", style="cyan")
    table.add_column("Person Name", style="green")

    for speaker_id, person_name in profiles.items():
        table.add_row(speaker_id, person_name)

    console.print(table)


@cli.command()
def list_parties():
    """List all available party configurations"""
    from src.party_config import PartyConfigManager

    manager = PartyConfigManager()
    parties = manager.list_parties()

    if not parties:
        console.print("[yellow]No party configurations found.[/yellow]")
        return

    table = Table(title="Available Party Configurations")
    table.add_column("Party ID", style="cyan")
    table.add_column("Party Name", style="green")
    table.add_column("Campaign", style="yellow")
    table.add_column("Characters", style="magenta")

    for party_id in parties:
        party = manager.get_party(party_id)
        character_names = ", ".join([c.name for c in party.characters])
        table.add_row(
            party_id,
            party.party_name,
            party.campaign or "N/A",
            character_names
        )

    console.print(table)


@cli.command()
@click.argument('party_id', default='default')
def show_party(party_id):
    """Show detailed information about a party configuration"""
    from src.party_config import PartyConfigManager

    manager = PartyConfigManager()
    party = manager.get_party(party_id)

    if not party:
        console.print(f"[red]Party '{party_id}' not found.[/red]")
        return

    console.print(f"\n[bold cyan]{party.party_name}[/bold cyan]")
    console.print(f"[dim]Campaign: {party.campaign or 'N/A'}[/dim]")
    console.print(f"[dim]DM: {party.dm_name}[/dim]\n")

    table = Table(title="Characters")
    table.add_column("Name", style="cyan")
    table.add_column("Player", style="green")
    table.add_column("Race", style="yellow")
    table.add_column("Class", style="magenta")
    table.add_column("Aliases", style="dim")

    for char in party.characters:
        aliases = ", ".join(char.aliases) if char.aliases else "—"
        table.add_row(
            char.name,
            char.player,
            char.race,
            char.class_name,
            aliases
        )

    console.print(table)

    if party.notes:
        console.print(f"\n[dim]Notes: {party.notes}[/dim]")


@cli.command()
@click.argument('party_id')
@click.argument('output_file', type=click.Path())
def export_party(party_id, output_file):
    """
    Export a party configuration to a JSON file.

    Example: python cli.py export-party default my_party.json
    """
    from src.party_config import PartyConfigManager

    manager = PartyConfigManager()

    try:
        manager.export_party(party_id, Path(output_file))
        console.print(f"[green]SUCCESS: Exported party '{party_id}' to {output_file}[/green]")
    except ValueError as e:
        console.print(f"[red]ERROR: {e}[/red]")
        raise click.Abort()


@cli.command()
@click.argument('input_file', type=click.Path(exists=True))
@click.option('--party-id', help='Override party ID from file')
def import_party(input_file, party_id):
    """
    Import a party configuration from a JSON file.

    Example: python cli.py import-party my_party.json
    Example: python cli.py import-party my_party.json --party-id my_campaign
    """
    from src.party_config import PartyConfigManager

    manager = PartyConfigManager()

    try:
        imported_id = manager.import_party(Path(input_file), party_id)
        console.print(f"[green]SUCCESS: Imported party as '{imported_id}'[/green]")
    except Exception as e:
        console.print(f"[red]ERROR: Error importing party: {e}[/red]")
        raise click.Abort()


@cli.command()
@click.argument('output_file', type=click.Path())
def export_all_parties(output_file):
    """
    Export all party configurations to a JSON file.

    Example: python cli.py export-all-parties backup.json
    """
    from src.party_config import PartyConfigManager

    manager = PartyConfigManager()

    try:
        manager.export_all_parties(Path(output_file))
        party_count = len(manager.list_parties())
        console.print(f"[green]SUCCESS: Exported {party_count} parties to {output_file}[/green]")
    except Exception as e:
        console.print(f"[red]ERROR: {e}[/red]")
        raise click.Abort()


@cli.command()
def list_characters():
    """List all character profiles"""
    from src.character_profile import CharacterProfileManager

    manager = CharacterProfileManager()
    characters = manager.list_characters()

    if not characters:
        console.print("[yellow]No character profiles found.[/yellow]")
        return

    table = Table(title="Character Profiles")
    table.add_column("Character", style="cyan")
    table.add_column("Player", style="green")
    table.add_column("Race/Class", style="yellow")
    table.add_column("Level", style="magenta")
    table.add_column("Sessions", style="blue")

    for char_name in characters:
        profile = manager.get_profile(char_name)
        table.add_row(
            char_name,
            profile.player,
            f"{profile.race} {profile.class_name}",
            str(profile.level),
            str(profile.total_sessions)
        )

    console.print(table)


@cli.command()
@click.argument('character_name')
@click.option('--format', '-f', type=click.Choice(['markdown', 'text']), default='markdown',
              help='Output format')
@click.option('--output', '-o', type=click.Path(), help='Save to file instead of printing')
def show_character(character_name, format, output):
    """Show detailed character profile and overview"""
    from src.character_profile import CharacterProfileManager

    manager = CharacterProfileManager()
    overview = manager.generate_character_overview(character_name, format=format)

    if output:
        Path(output).write_text(overview, encoding='utf-8')
        console.print(f"[green]Saved character overview to {output}[/green]")
    else:
        from rich.markdown import Markdown
        if format == 'markdown':
            console.print(Markdown(overview))
        else:
            console.print(overview)


@cli.command()
@click.argument('character_name')
@click.argument('output_file', type=click.Path())
def export_character(character_name, output_file):
    """Export a character profile to JSON file"""
    from src.character_profile import CharacterProfileManager

    manager = CharacterProfileManager()

    try:
        manager.export_profile(character_name, Path(output_file))
        console.print(f"[green]SUCCESS: Exported character '{character_name}' to {output_file}[/green]")
    except ValueError as e:
        console.print(f"[red]ERROR: {e}[/red]")
        raise click.Abort()


@cli.command()
@click.argument('input_file', type=click.Path(exists=True))
@click.option('--character-name', help='Override character name from file')
def import_character(input_file, character_name):
    """Import a character profile from JSON file"""
    from src.character_profile import CharacterProfileManager

    manager = CharacterProfileManager()

    try:
        imported_name = manager.import_profile(Path(input_file), character_name)
        console.print(f"[green]SUCCESS: Imported character '{imported_name}'[/green]")
    except Exception as e:
        console.print(f"[red]ERROR: {e}[/red]")
        raise click.Abort()


@cli.command()
def config():
    """Show current configuration"""
    table = Table(title="Configuration")
    table.add_column("Setting", style="cyan")
    table.add_column("Value", style="green")

    table.add_row("Whisper Model", Config.WHISPER_MODEL)
    table.add_row("Whisper Backend", Config.WHISPER_BACKEND)
    table.add_row("LLM Backend", Config.LLM_BACKEND)
    table.add_row("Chunk Length", f"{Config.CHUNK_LENGTH_SECONDS}s")
    table.add_row("Chunk Overlap", f"{Config.CHUNK_OVERLAP_SECONDS}s")
    table.add_row("Sample Rate", f"{Config.AUDIO_SAMPLE_RATE} Hz")
    table.add_row("Output Directory", str(Config.OUTPUT_DIR))
    table.add_row("Temp Directory", str(Config.TEMP_DIR))

    console.print(table)


@cli.command()
def check_setup():
    """Check if all dependencies are properly installed"""
    console.print("[bold]Checking setup...[/bold]\n")

    checks = []

    # Check FFmpeg
    import subprocess
    try:
        subprocess.run(['ffmpeg', '-version'], capture_output=True, check=True)
        checks.append(("FFmpeg", True, "Installed"))
    except (subprocess.CalledProcessError, FileNotFoundError):
        checks.append(("FFmpeg", False, "Not found - please install from https://ffmpeg.org"))

    # Check PyTorch
    try:
        import torch
        cuda_available = torch.cuda.is_available()
        if cuda_available:
            checks.append(("PyTorch", True, f"Installed with CUDA"))
        else:
            checks.append(("PyTorch", True, f"Installed (CPU only)"))
    except ImportError:
        checks.append(("PyTorch", False, "Not installed"))

    # Check faster-whisper
    try:
        import faster_whisper
        checks.append(("faster-whisper", True, "Installed"))
    except ImportError:
        checks.append(("faster-whisper", False, "Not installed"))

    # Check PyAnnote
    try:
        import pyannote.audio
        checks.append(("pyannote.audio", True, "Installed"))
    except ImportError:
        checks.append(("pyannote.audio", False, "Not installed"))

    # Check Ollama connection
    try:
        import ollama
        client = ollama.Client(host=Config.OLLAMA_BASE_URL)
        client.list()
        checks.append(("Ollama", True, f"Running at {Config.OLLAMA_BASE_URL}"))
    except Exception as e:
        checks.append(("Ollama", False, f"Not running - {str(e)[:50]}"))

    # Display results
    table = Table(title="Dependency Check")
    table.add_column("Component", style="cyan")
    table.add_column("Status", style="bold")
    table.add_column("Details", style="dim")

    for name, success, details in checks:
        status = "[green]✓[/green]" if success else "[red]✗[/red]"
        table.add_row(name, status, details)

    console.print(table)

    # Overall status
    all_ok = all(check[1] for check in checks)
    if all_ok:
        console.print("\n[bold green]✓ All dependencies are ready![/bold green]")
    else:
        console.print("\n[bold yellow]⚠ Some dependencies are missing. Please install them.[/bold yellow]")
        console.print("\nRun: pip install -r requirements.txt")


@cli.command()
@click.option(
    '--input-dir',
    '-d',
    type=click.Path(exists=True, file_okay=False, dir_okay=True),
    help='Directory containing audio files to process'
)
@click.option(
    '--files',
    '-f',
    multiple=True,
    type=click.Path(exists=True),
    help='Specific audio files to process (can be used multiple times)'
)
@click.option(
    '--output-dir',
    '-o',
    help='Base output directory for processed sessions',
    type=click.Path(),
    default=None
)
@click.option(
    '--party',
    help='Party configuration ID to use for all sessions',
    default=None
)
@click.option(
    '--resume/--no-resume',
    default=True,
    help='Resume from checkpoints if they exist (default: enabled)'
)
@click.option(
    '--skip-diarization',
    is_flag=True,
    help='Skip speaker diarization for all sessions'
)
@click.option(
    '--skip-classification',
    is_flag=True,
    help='Skip IC/OOC classification for all sessions'
)
@click.option(
    '--skip-snippets',
    is_flag=True,
    help='Skip audio snippet export for all sessions'
)
@click.option(
    '--skip-knowledge',
    is_flag=True,
    help='Skip campaign knowledge extraction for all sessions'
)
@click.option(
    '--num-speakers',
    '-n',
    type=int,
    default=4,
    help='Expected number of speakers for all sessions (default: 4)'
)
def batch(
    input_dir,
    files,
    output_dir,
    party,
    resume,
    skip_diarization,
    skip_classification,
    skip_snippets,
    skip_knowledge,
    num_speakers
):
    """
    Process multiple D&D session recordings in batch mode.

    Can process all audio files in a directory or specific files.
    Supports automatic checkpoint resumption and generates a summary report.

    Examples:

        # Process all audio files in a directory
        python cli.py batch --input-dir ./recordings

        # Process specific files
        python cli.py batch -f session1.m4a -f session2.mp3

        # With custom options
        python cli.py batch -d ./recordings --party default --skip-knowledge
    """
    from src.batch_processor import BatchProcessor

    # Validate that at least one input source is provided
    if not input_dir and not files:
        console.print("[red]✗ Error: Must provide either --input-dir or --files[/red]")
        console.print("[dim]Use --help for usage information[/dim]")
        raise click.Abort()

    # Collect files to process
    audio_files = []

    if input_dir:
        # Scan directory for audio files
        input_path = Path(input_dir)
        audio_extensions = {'.m4a', '.mp3', '.wav', '.flac', '.ogg', '.aac'}
<<<<<<< HEAD
        for ext in audio_extensions:
            audio_files.extend(input_path.glob(f'*{ext}'))
            audio_files.extend(input_path.glob(f'*{ext.upper()}'))
=======
        audio_files.extend(
            p for p in input_path.glob("*") if p.is_file() and p.suffix.lower() in audio_extensions
        )
>>>>>>> 25a1c7a3

    if files:
        # Add explicitly specified files
        audio_files.extend([Path(f) for f in files])

    # Deduplicate and sort all files
    audio_files = sorted(set(audio_files))

    if not audio_files:
        console.print("[red]✗ No audio files found to process.[/red]")
        if input_dir:
            console.print(f"[dim]Checked directory: {input_dir}[/dim]")
            console.print("[dim]Supported formats: .m4a, .mp3, .wav, .flac, .ogg, .aac[/dim]")
        raise click.Abort()

    # Show files to be processed
    console.print(f"\n[bold]Found {len(audio_files)} file(s) to process:[/bold]")
    for idx, file in enumerate(audio_files, 1):
        console.print(f"  {idx}. {file.name}")
    console.print()

    # Create batch processor
    processor = BatchProcessor(
        party_id=party,
        num_speakers=num_speakers,
        resume_enabled=resume,
        output_dir=output_dir
    )

    # Process batch
    try:
        report = processor.process_batch(
            files=audio_files,
            skip_diarization=skip_diarization,
            skip_classification=skip_classification,
            skip_snippets=skip_snippets,
            skip_knowledge=skip_knowledge
        )

        # Display summary
        console.print("\n[bold green]✓ Batch processing completed![/bold green]")
        console.print(f"\n{report.summary_markdown()}")

        # Save report
        if output_dir:
            report_path = Path(output_dir) / "batch_report.md"
        else:
            report_path = Config.OUTPUT_DIR / "batch_report.md"

        report.save(report_path)
        console.print(f"\n[dim]Full report saved to: {report_path}[/dim]")
        console.print(f"[dim]Verbose log: {get_log_file_path()}[/dim]")

    except KeyboardInterrupt:
        console.print("\n[yellow]⚠ Batch processing interrupted by user[/yellow]")
        console.print("[dim]Progress has been checkpointed. Use --resume to continue.[/dim]")
        raise click.Abort()
    except Exception as e:
        console.print(f"\n[bold red]✗ Batch processing failed: {e}[/bold red]")
        console.print(f"[dim]Inspect log for details: {get_log_file_path()}[/dim]")
        raise click.Abort()


<<<<<<< HEAD
=======
@cli.command("generate-story")
@click.argument("session_ids", nargs=-1)
@click.option(
    "--all",
    "process_all",
    is_flag=True,
    help="Generate narratives for all available sessions.",
)
@click.option(
    "--characters",
    "-c",
    multiple=True,
    help="Character perspectives to generate (repeatable). Defaults to all characters.",
)
@click.option(
    "--skip-narrator",
    is_flag=True,
    help="Skip generating the narrator summary.",
)
@click.option(
    "--temperature",
    type=click.FloatRange(0.0, 1.0),
    default=0.5,
    show_default=True,
    help="Sampling temperature passed to the story generator.",
)
@click.option(
    "--context-file",
    type=click.Path(exists=True, dir_okay=False),
    help="Optional text file with notebook context to include in prompts.",
)
def generate_story(session_ids, process_all, characters, skip_narrator, temperature, context_file):
    """Generate story notebook narratives from processed sessions."""
    manager = StoryNotebookManager()

    if process_all:
        target_sessions = manager.list_sessions(limit=None)
    else:
        target_sessions = list(session_ids)

    if not target_sessions:
        raise click.UsageError("Provide at least one SESSION_ID or use --all.")

    notebook_context = load_notebook_context_file(Path(context_file)) if context_file else ""

    for session_id in target_sessions:
        try:
            session = manager.load_session(session_id)
        except FileNotFoundError:
            console.print(f"[yellow]Skipping {session_id}: processed session data not found.[/yellow]")
            continue

        console.print(f"\n[bold cyan]Session:[/bold cyan] {session.session_id}")
        table = Table(title=f"Narratives for {session.session_id}")
        table.add_column("Perspective", style="cyan")
        table.add_column("Saved Path", style="green")

        generated = False

        if not skip_narrator:
            _, path = manager.generate_narrator(
                session,
                notebook_context=notebook_context,
                temperature=temperature,
            )
            if path:
                table.add_row("Narrator", str(path))
                generated = True

        requested_characters = list(characters) if characters else session.character_names
        if characters:
            missing = [name for name in characters if name not in session.character_names]
            if missing:
                console.print(f"[yellow]Skipping unknown characters for {session.session_id}: {', '.join(missing)}[/yellow]")
            requested_characters = [name for name in characters if name in session.character_names]

        for character_name in requested_characters:
            _, path = manager.generate_character(
                session,
                character_name=character_name,
                notebook_context=notebook_context,
                temperature=temperature,
            )
            if path:
                table.add_row(character_name, str(path))
                generated = True

        if generated and table.row_count:
            console.print(table)
        else:
            console.print("[yellow]No narratives generated for this session.[/yellow]")


@cli.command()
@click.option(
    '--all',
    'ingest_all',
    is_flag=True,
    help='Ingest all sessions and knowledge bases'
)
@click.option(
    '--session',
    help='Ingest a specific session by ID'
)
@click.option(
    '--rebuild',
    is_flag=True,
    help='Rebuild entire index (clear + ingest all)'
)
@click.option(
    '--output-dir',
    type=click.Path(exists=True),
    default=None,
    help='Output directory containing sessions (default: ./output)'
)
@click.option(
    '--knowledge-dir',
    type=click.Path(exists=True),
    default=None,
    help='Directory containing knowledge base files (default: ./models)'
)
def ingest(ingest_all, session, rebuild, output_dir, knowledge_dir):
    """Ingest session data into vector database for semantic search"""

    try:
        from src.langchain.embeddings import EmbeddingService
        from src.langchain.vector_store import CampaignVectorStore
        from src.langchain.data_ingestion import DataIngestor
    except ImportError as e:
        console.print(f"[red]Error:[/red] LangChain dependencies not installed")
        console.print(f"Run: pip install langchain langchain-community chromadb sentence-transformers")
        console.print(f"Details: {e}")
        return

    # Set default directories
    if output_dir is None:
        output_dir = Config.OUTPUT_DIR

    if knowledge_dir is None:
        knowledge_dir = Config.MODELS_DIR

    output_dir = Path(output_dir)
    knowledge_dir = Path(knowledge_dir)

    console.print("[cyan]Initializing vector store...[/cyan]")

    try:
        # Initialize embedding service and vector store
        embedding_service = EmbeddingService()
        vector_store = CampaignVectorStore(
            persist_dir=Config.PROJECT_ROOT / "vector_db",
            embedding_service=embedding_service
        )

        ingestor = DataIngestor(vector_store)

        if rebuild:
            console.print("[yellow]Rebuilding entire index (this will clear existing data)...[/yellow]")
            stats = ingestor.ingest_all(output_dir, knowledge_dir, clear_existing=True)

            console.print("\n[bold green]Rebuild Complete![/bold green]")
            table = Table(title="Ingestion Statistics")
            table.add_column("Metric", style="cyan")
            table.add_column("Count", style="green")

            table.add_row("Sessions Ingested", str(stats["sessions_ingested"]))
            table.add_row("Sessions Failed", str(stats["sessions_failed"]))
            table.add_row("Total Segments", str(stats["total_segments"]))
            table.add_row("Knowledge Bases Ingested", str(stats["knowledge_bases_ingested"]))
            table.add_row("Knowledge Bases Failed", str(stats["knowledge_bases_failed"]))
            table.add_row("Total Documents", str(stats["total_documents"]))

            console.print(table)

        elif ingest_all:
            console.print("[cyan]Ingesting all sessions and knowledge bases...[/cyan]")
            stats = ingestor.ingest_all(output_dir, knowledge_dir, clear_existing=False)

            console.print("\n[bold green]Ingestion Complete![/bold green]")
            table = Table(title="Ingestion Statistics")
            table.add_column("Metric", style="cyan")
            table.add_column("Count", style="green")

            table.add_row("Sessions Ingested", str(stats["sessions_ingested"]))
            table.add_row("Sessions Failed", str(stats["sessions_failed"]))
            table.add_row("Total Segments", str(stats["total_segments"]))
            table.add_row("Knowledge Bases Ingested", str(stats["knowledge_bases_ingested"]))
            table.add_row("Knowledge Bases Failed", str(stats["knowledge_bases_failed"]))
            table.add_row("Total Documents", str(stats["total_documents"]))

            console.print(table)

        elif session:
            console.print(f"[cyan]Ingesting session: {session}[/cyan]")
            session_dir = output_dir / session

            result = ingestor.ingest_session(session_dir)

            if result.get("success"):
                console.print(f"[green]Successfully ingested {result['segments_count']} segments from {session}[/green]")
            else:
                console.print(f"[red]Error:[/red] {result.get('error', 'Unknown error')}")

        else:
            console.print("[yellow]Please specify --all, --session, or --rebuild[/yellow]")
            console.print("\nExamples:")
            console.print("  python cli.py ingest --all")
            console.print("  python cli.py ingest --session session_005")
            console.print("  python cli.py ingest --rebuild")

        # Show vector store stats
        stats = vector_store.get_stats()
        console.print(f"\n[cyan]Vector Store Stats:[/cyan]")
        console.print(f"  Transcript Segments: {stats['transcript_segments']}")
        console.print(f"  Knowledge Documents: {stats['knowledge_documents']}")
        console.print(f"  Total: {stats['total_documents']}")
        console.print(f"  Persist Dir: {stats['persist_dir']}")

    except Exception as e:
        console.print(f"[red]Error during ingestion:[/red] {e}")
        import traceback
        traceback.print_exc()


>>>>>>> 25a1c7a3
if __name__ == '__main__':
    cli()<|MERGE_RESOLUTION|>--- conflicted
+++ resolved
@@ -589,15 +589,9 @@
         # Scan directory for audio files
         input_path = Path(input_dir)
         audio_extensions = {'.m4a', '.mp3', '.wav', '.flac', '.ogg', '.aac'}
-<<<<<<< HEAD
-        for ext in audio_extensions:
-            audio_files.extend(input_path.glob(f'*{ext}'))
-            audio_files.extend(input_path.glob(f'*{ext.upper()}'))
-=======
         audio_files.extend(
             p for p in input_path.glob("*") if p.is_file() and p.suffix.lower() in audio_extensions
         )
->>>>>>> 25a1c7a3
 
     if files:
         # Add explicitly specified files
@@ -661,8 +655,6 @@
         raise click.Abort()
 
 
-<<<<<<< HEAD
-=======
 @cli.command("generate-story")
 @click.argument("session_ids", nargs=-1)
 @click.option(
@@ -887,6 +879,5 @@
         traceback.print_exc()
 
 
->>>>>>> 25a1c7a3
 if __name__ == '__main__':
     cli()