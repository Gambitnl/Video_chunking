{
  "campaign_id": "default",
<<<<<<< HEAD
  "last_updated": "2025-11-10T20:05:20.011242",
=======
  "last_updated": "2025-11-11T13:54:37.945026",
>>>>>>> 320b6b27
  "sessions_processed": [
    "test_sep19_5m",
    "test",
    "test_5min",
    "test_5min_quick"
  ],
  "quests": [
    {
      "title": "Find Friend at the Mansion",
      "description": "Locate and locate a friend of the requestor within the mansion.",
      "status": "active",
      "first_mentioned": "test_sep19_5m",
      "last_updated": "test_5min_quick",
      "related_npcs": [],
      "related_locations": [],
      "notes": []
    },
    {
      "title": "Find Friend at Mansion",
      "description": "Go to the mansion to locate a friend of the speaker.",
      "status": "unknown",
      "first_mentioned": "test_sep19_5m",
      "last_updated": "test_5min",
      "related_npcs": [],
      "related_locations": [],
      "notes": []
    },
    {
      "title": "Mansion Investigation",
      "description": "Go to the mansion to locate a friend and uncover any hidden information.",
      "status": "unknown",
      "first_mentioned": "test_sep19_5m",
      "last_updated": "test_sep19_5m",
      "related_npcs": [],
      "related_locations": [],
      "notes": []
    },
    {
      "title": "Discover Hidden Lab and Crystal",
      "description": "Find the hidden passage in the basement, enter the study/lab, and determine the purpose of the crystal and machine.",
      "status": "unknown",
      "first_mentioned": "test_sep19_5m",
      "last_updated": "test_sep19_5m",
      "related_npcs": [],
      "related_locations": [],
      "notes": []
    },
    {
      "title": "Find Friend in Mansion",
      "description": "Investigate a mansion to locate a friend of the quest giver.",
      "status": "active",
      "first_mentioned": "test_sep19_5m",
      "last_updated": "test_sep19_5m",
      "related_npcs": [],
      "related_locations": [],
      "notes": []
    }
  ],
  "npcs": [
    {
      "name": "Sjaak",
      "description": "Party member/fast runner who was sent on the quest.",
      "first_mentioned": "test_sep19_5m",
      "last_updated": "test_5min_quick",
      "role": "ally",
      "location": "Mansion (or hidden laboratory)",
      "relationships": {},
      "appearances": [
        "test_sep19_5m",
        "test_5min",
        "test_5min_quick"
      ],
      "notes": []
    },
    {
      "name": "Unknown Friend",
      "description": "The friend Sjaak is meant to find.",
      "first_mentioned": "test_5min_quick",
      "last_updated": "test_5min_quick",
      "role": "unknown",
      "location": "Mansion",
      "relationships": {},
      "appearances": [
        "test_5min_quick"
      ],
      "notes": []
    }
  ],
  "plot_hooks": [
    {
      "summary": "Hidden passage discovered in the mansion’s basement.",
      "details": "A secret entry concealed behind barrels and slime trails leads to a study/lab area.",
      "first_mentioned": "test_sep19_5m",
      "last_updated": "test_sep19_5m",
      "related_npcs": [],
      "related_quests": [],
      "resolved": false,
      "resolution": null
    },
    {
      "summary": "Crystal and machine found in the hidden study.",
      "details": "A crystal is located next to a machine; its purpose and connection to the teleportation incident remain unclear.",
      "first_mentioned": "test_sep19_5m",
      "last_updated": "test_sep19_5m",
      "related_npcs": [],
      "related_quests": [],
      "resolved": false,
      "resolution": null
    },
    {
      "summary": "Unexplained teleportation of Sjaak.",
      "details": "Sjaak was teleported away after interacting with the machine, raising questions about the mechanism and its effects on the party.",
      "first_mentioned": "test_sep19_5m",
      "last_updated": "test_sep19_5m",
      "related_npcs": [],
      "related_quests": [],
      "resolved": false,
      "resolution": null
    },
    {
      "summary": "Friend’s whereabouts unknown.",
      "details": "Despite searching the mansion, no sign of the friend was found, leaving the main objective unresolved.",
      "first_mentioned": "test_sep19_5m",
      "last_updated": "test_sep19_5m",
      "related_npcs": [],
      "related_quests": [],
      "resolved": false,
      "resolution": null
    },
    {
      "summary": "Hidden passage behind a beer barrel in the basement.",
      "details": "The party discovered a secret doorway after manipulating a barrel, leading to a study/laboratory.",
      "first_mentioned": "test_sep19_5m",
      "last_updated": "test_sep19_5m",
      "related_npcs": [],
      "related_quests": [],
      "resolved": false,
      "resolution": null
    },
    {
      "summary": "The purpose of the crystal found in the hidden laboratory.",
      "details": "Hints suggest a crystal is involved in a device, possibly tied to money or teleportation.",
      "first_mentioned": "test_sep19_5m",
      "last_updated": "test_sep19_5m",
      "related_npcs": [],
      "related_quests": [],
      "resolved": false,
      "resolution": null
    },
    {
      "summary": "Teleportation of Sjaak.",
      "details": "Sjaak was teleported away from the laboratory, leaving the party confused about why.",
      "first_mentioned": "test_sep19_5m",
      "last_updated": "test_sep19_5m",
      "related_npcs": [],
      "related_quests": [],
      "resolved": false,
      "resolution": null
    },
    {
      "summary": "Missing friend at the mansion.",
      "details": "The original objective was to find a friend, but no one responded inside the mansion.",
      "first_mentioned": "test_sep19_5m",
      "last_updated": "test_sep19_5m",
      "related_npcs": [],
      "related_quests": [],
      "resolved": false,
      "resolution": null
    },
    {
      "summary": "Traces of ooze in the mansion",
      "details": "Spore traces of ooze are found in the mansion, suggesting a mysterious creature or contamination.",
      "first_mentioned": "test_sep19_5m",
      "last_updated": "test_sep19_5m",
      "related_npcs": [],
      "related_quests": [],
      "resolved": false,
      "resolution": null
    },
    {
      "summary": "Hidden passage behind a beer vat",
      "details": "A concealed entrance behind a broken beer vat leads to a basement with a secret laboratory.",
      "first_mentioned": "test_sep19_5m",
      "last_updated": "test_sep19_5m",
      "related_npcs": [],
      "related_quests": [],
      "resolved": false,
      "resolution": null
    },
    {
      "summary": "Teleportation machine and crystal",
      "details": "Inside the laboratory is a crystal and a machine that can teleport individuals, leading to an incident where someone was teleported away.",
      "first_mentioned": "test_sep19_5m",
      "last_updated": "test_sep19_5m",
      "related_npcs": [],
      "related_quests": [],
      "resolved": false,
      "resolution": null
    },
    {
      "summary": "Hidden laboratory with a crystal and machine behind a disguised vat.",
      "details": "The laboratory contains a crystal and a machine that seem to be connected to teleportation. Sjaak was teleported away after the machine was activated.",
      "first_mentioned": "test_sep19_5m",
      "last_updated": "test_sep19_5m",
      "related_npcs": [],
      "related_quests": [],
      "resolved": false,
      "resolution": null
    },
    {
      "summary": "Tracks of 'oezes' and slime trail leading to hidden entrance.",
      "details": "There were traces of 'oezes' (unknown creature) and slime near the vats, suggesting prior activity and a hidden passage.",
      "first_mentioned": "test_sep19_5m",
      "last_updated": "test_sep19_5m",
      "related_npcs": [],
      "related_quests": [],
      "resolved": false,
      "resolution": null
    },
    {
      "summary": "Friend's whereabouts uncertain.",
      "details": "The original quest was to find a friend in the mansion, but it remains unclear whether they were found.",
      "first_mentioned": "test_sep19_5m",
      "last_updated": "test_sep19_5m",
      "related_npcs": [],
      "related_quests": [],
      "resolved": false,
      "resolution": null
    },
    {
      "summary": "Hidden passage behind beer barrel with slime trail",
      "details": "The basement contains a concealed entrance revealed by a slime-like trail and leaking barrels.",
      "first_mentioned": "test_sep19_5m",
      "last_updated": "test_sep19_5m",
      "related_npcs": [],
      "related_quests": [],
      "resolved": false,
      "resolution": null
    },
    {
      "summary": "Crystal and machine in secret laboratory",
      "details": "An underground laboratory holds a crystal and an unnamed machine, suggesting a larger plot.",
      "first_mentioned": "test_sep19_5m",
      "last_updated": "test_sep19_5m",
      "related_npcs": [],
      "related_quests": [],
      "resolved": false,
      "resolution": null
    },
    {
      "summary": "Unexplained teleportation of Sjaak",
      "details": "Sjaak was teleported away after the encounter, hinting at teleportation technology or a powerful spell.",
      "first_mentioned": "test_sep19_5m",
      "last_updated": "test_sep19_5m",
      "related_npcs": [],
      "related_quests": [],
      "resolved": false,
      "resolution": null
    },
    {
      "summary": "Hints of someone working with strange stone or crystal",
      "details": "Notes mention advice about a stone or crystal and the desire for more money.",
      "first_mentioned": "test_sep19_5m",
      "last_updated": "test_sep19_5m",
      "related_npcs": [],
      "related_quests": [],
      "resolved": false,
      "resolution": null
    },
    {
      "summary": "Hidden passage with crystal and machine",
      "details": "A hidden passage leads to a study/laboratory containing a crystal and a machine. The crystal was warned against using.",
      "first_mentioned": "test_5min",
      "last_updated": "test_5min",
      "related_npcs": [],
      "related_quests": [],
      "resolved": false,
      "resolution": null
    },
    {
      "summary": "Sjaak teleported away",
      "details": "Sjaak entered the hidden passage and was quickly teleported away, leaving the players uncertain of his fate.",
      "first_mentioned": "test_5min",
      "last_updated": "test_5min",
      "related_npcs": [],
      "related_quests": [],
      "resolved": false,
      "resolution": null
    },
    {
      "summary": "Advice about crystal",
      "details": "Characters were warned not to interact with a certain crystal, yet someone did so to gain more money.",
      "first_mentioned": "test_5min",
      "last_updated": "test_5min",
      "related_npcs": [],
      "related_quests": [],
      "resolved": false,
      "resolution": null
    },
    {
      "summary": "Crystal that should not be used",
      "details": "Advice was given to avoid interacting with a crystal, yet the friend used it for money.",
      "first_mentioned": "test_5min_quick",
      "last_updated": "test_5min_quick",
      "related_npcs": [],
      "related_quests": [],
      "resolved": false,
      "resolution": null
    },
    {
      "summary": "Hidden passage to a laboratory",
      "details": "A passage was discovered leading to a study/lab with a crystal and a machine; Sjaak was teleported away through it.",
      "first_mentioned": "test_5min_quick",
      "last_updated": "test_5min_quick",
      "related_npcs": [],
      "related_quests": [],
      "resolved": false,
      "resolution": null
    },
    {
      "summary": "Teleported away incident",
      "details": "Sjaak was quickly teleported away after entering the laboratory; the narrator also hints at being teleported.",
      "first_mentioned": "test_5min_quick",
      "last_updated": "test_5min_quick",
      "related_npcs": [],
      "related_quests": [],
      "resolved": false,
      "resolution": null
    }
  ],
  "locations": [
    {
      "name": "Mansion",
      "description": "Large building with traces of Ouzes; contains bathrooms and bedrooms.",
      "first_mentioned": "test_sep19_5m",
      "last_updated": "test_5min_quick",
      "type": "building",
      "notable_features": [],
      "npcs_present": [],
      "visits": [
        "test_sep19_5m",
        "test_5min",
        "test_5min_quick"
      ]
    },
    {
      "name": "Basement",
      "description": "Basement of the mansion, contains a big bottle of beer and a broken access door.",
      "first_mentioned": "test_sep19_5m",
      "last_updated": "test_5min_quick",
      "type": "building",
      "notable_features": [],
      "npcs_present": [],
      "visits": [
        "test_sep19_5m",
        "test_5min",
        "test_5min_quick"
      ]
    },
    {
      "name": "Hidden Passage",
      "description": "A passage discovered in the basement leading to a hidden study/lab.",
      "first_mentioned": "test_sep19_5m",
      "last_updated": "test_5min_quick",
      "type": "building",
      "notable_features": [],
      "npcs_present": [],
      "visits": [
        "test_sep19_5m",
        "test_5min",
        "test_5min_quick"
      ]
    },
    {
      "name": "Study/ Laboratory",
      "description": "Room behind the hidden passage with a crystal and a machine.",
      "first_mentioned": "test_sep19_5m",
      "last_updated": "test_5min",
      "type": "building",
      "notable_features": [],
      "npcs_present": [],
      "visits": [
        "test_sep19_5m",
        "test_5min"
      ]
    },
    {
      "name": "Hidden Laboratory",
      "description": "A study/lab behind a disguised passage in the basement, containing a crystal and machine.",
      "first_mentioned": "test_sep19_5m",
      "last_updated": "test_sep19_5m",
      "type": "building",
      "notable_features": [],
      "npcs_present": [],
      "visits": [
        "test_sep19_5m"
      ]
    },
    {
      "name": "Secret Laboratory",
      "description": "A hidden room behind the basement containing a crystal and a machine.",
      "first_mentioned": "test_sep19_5m",
      "last_updated": "test_sep19_5m",
      "type": "building",
      "notable_features": [],
      "npcs_present": [],
      "visits": [
        "test_sep19_5m"
      ]
    },
    {
      "name": "Basement of Mansion",
      "description": "The basement houses barrels and a hidden passage to a secret laboratory.",
      "first_mentioned": "test_sep19_5m",
      "last_updated": "test_sep19_5m",
      "type": "dungeon",
      "notable_features": [],
      "npcs_present": [],
      "visits": [
        "test_sep19_5m"
      ]
    },
    {
      "name": "Small bar",
      "description": "Briefly mentioned as a place where characters met.",
      "first_mentioned": "test_5min",
      "last_updated": "test_5min",
      "type": "building",
      "notable_features": [],
      "npcs_present": [],
      "visits": [
        "test_5min"
      ]
    },
    {
      "name": "Study/Lab",
      "description": "Laboratory-like room behind the hidden passage, contains a crystal and a machine.",
      "first_mentioned": "test_5min_quick",
      "last_updated": "test_5min_quick",
      "type": "building",
      "notable_features": [],
      "npcs_present": [],
      "visits": [
        "test_5min_quick"
      ]
    }
  ],
  "items": [
    {
      "name": "Crystal",
      "description": "Magical crystal, advised against using; likely involved in teleportation.",
      "first_mentioned": "test_sep19_5m",
      "last_updated": "test_5min_quick",
      "owner": "Unknown Friend",
      "location": null,
      "properties": [],
      "significance": null
    },
    {
      "name": "Machine",
      "description": "Unspecified machine located in the laboratory.",
      "first_mentioned": "test_sep19_5m",
      "last_updated": "test_5min_quick",
      "owner": null,
      "location": null,
      "properties": [],
      "significance": null
    },
    {
      "name": "Teleportation Machine",
      "description": "A machine capable of teleporting individuals, powered by the crystal.",
      "first_mentioned": "test_sep19_5m",
      "last_updated": "test_sep19_5m",
      "owner": null,
      "location": null,
      "properties": [],
      "significance": null
    },
    {
      "name": "Big Bottle of Beer",
      "description": "Large bottle of beer found in the basement.",
      "first_mentioned": "test_5min_quick",
      "last_updated": "test_5min_quick",
      "owner": null,
      "location": null,
      "properties": [],
      "significance": null
    }
  ]
}<|MERGE_RESOLUTION|>--- conflicted
+++ resolved
@@ -1,10 +1,6 @@
 {
   "campaign_id": "default",
-<<<<<<< HEAD
-  "last_updated": "2025-11-10T20:05:20.011242",
-=======
   "last_updated": "2025-11-11T13:54:37.945026",
->>>>>>> 320b6b27
   "sessions_processed": [
     "test_sep19_5m",
     "test",
