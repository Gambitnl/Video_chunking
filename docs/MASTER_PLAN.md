# Master Plan

> **Last Updated**: 2025-11-11
> **Purpose**: Single source of truth for all open work items, sprint planning, and project status. This document supersedes `docs/OUTSTANDING_TASKS.md`, `docs/BUG_HUNT_TODO.md`, and `docs/BUG_SUMMARY.md`.

---

## Sprint Goals (Week of 2025-11-11)

### Primary Objective: Stabilize and Polish the User Experience

1.  **Address Critical UI Bugs**: Resolve the most impactful UI issues to improve usability and stability.
2.  **Enhance the LangChain Experience**: Implement key UX improvements for the Campaign Chat feature.
3.  **Improve Test Coverage**: Begin to address the most critical gaps in the LangChain test suite.

---

## Active Sprint Board

### To Do

-   [ ] **BUG-20251103-027**: Global - No conflict detection for concurrent operations
-   [ ] **BUG-20251103-018**: Campaign Dashboard - Narratives include other campaigns
-   [ ] **P2.1-UX: Campaign Chat UI Improvements** (1-2 days)
-   [ ] **BUG-20251102-01**: CampaignChatClient.ask - Add integration tests for full RAG pipeline

### In Progress

-   `[~]` **BUG-20251102-32**: General - Add performance tests for LangChain components (In Progress)

### Done

-   [x] **BUG-20251103-006**: Process Session - No client-side validation
-   [x] **BUG-20251103-019**: Live Session - Non-functional placeholder tab
-   [x] **BUG-20251103-022**: Social Insights - WordCloud dependency not handled gracefully
-   [x] **BUG-20251103-017**: Campaign Dashboard - Sessions not filtered by campaign
-   [x] **BUG-20251103-008**: Process Session - Real-time progress indicator (Completed 2025-11-14)
-   [x] **BUG-20251103-021**: Social Insights - Loading indicators during analysis (Completed 2025-11-14)
-   [x] **BUG-20251103-011**: Campaign Tab - Interactive features with live switching (Completed 2025-11-14)
-   [x] **BUG-20251103-025**: Settings & Tools - Interactive configuration editing (Completed 2025-11-14)
-   [x] **BUG-20251102-18**: HybridSearcher - Integration tests with real instances (Completed 2025-11-14)
-   [x] **BUG-20251102-22**: CampaignRetriever - Integration tests with real files (Completed 2025-11-14)

---

## Backlog

### High Priority

-   [ ] **P2-ANALYTICS: Session Analytics & Search** (3-4 days)
-   [ ] **BUG-20251102-08**: CampaignChatChain.ask - Add integration tests for full chain
-   [ ] **BUG-20251102-26**: CampaignVectorStore.add_transcript_segments - Test with large batches
-   [ ] **BUG-20251102-33**: General - Add concurrency tests for clients
-   [ ] **BUG-20251102-35**: General - Add tests for error paths and edge cases

### Medium Priority

-   [ ] **P4-INFRA-001**: Comprehensive Test Suite (3-5 days)
-   [ ] **BUG-20251103-002**: Main Dashboard - Campaign state not persisted across refreshes
-   [ ] **BUG-20251103-004**: Campaign Launcher - Dropdown not refreshed on external changes
-   [ ] **BUG-20251103-007**: Process Session - Results section doesn't auto-scroll
-   [ ] **BUG-20251103-009**: Process Session - Audio path resolution inconsistent
-   [ ] **BUG-20251103-013**: Campaign Dashboard - No error recovery for corrupted files
<<<<<<< HEAD
=======
-   [x] **BUG-20251103-021**: Social Insights - No loading indicator during analysis
-   [ ] **BUG-20251103-025**: Settings & Tools - Static markdown only, no interactive controls
>>>>>>> a2d6b422
-   [ ] **BUG-20251103-026**: Global - Campaign context update triggers excessive re-renders
-   [ ] **BUG-20251103-028**: Global - Error messages expose internal file paths/stack traces
-   [ ] **BUG-20251103-029**: Data - Session library doesn't verify campaign_id before display
-   [ ] All remaining Medium Priority LangChain Test Gaps (42 bugs)

### Low Priority

-   [ ] **P3-FEATURE-001**: Real-time Processing (5-7 days)
-   [ ] **P3-FEATURE-002**: Multi-language Support (2-3 days)
-   [ ] **P3-FEATURE-003**: Custom Speaker Labels (2 days)
-   [ ] **P4-INFRA-002**: CI/CD Pipeline (2-3 days)
-   [ ] **P4-INFRA-003**: Performance Profiling (2 days)
-   [ ] **P4-DOCS-001**: API Documentation (2-3 days)
-   [ ] All remaining Low Priority UI Bugs (11 bugs)
-   [ ] All remaining Low Priority LangChain Test Gaps (8 bugs)

---

## Completed Work

### Recent Concurrent Development Sprint (2025-11-14)

**Orchestration Summary**: 15 independent tasks executed concurrently across 3 batches with zero merge conflicts.

**Batch 1 - Refactoring & Core Infrastructure (6 tasks):**
- ✅ Consolidated TranscriptFormatter duplicate methods (Refactor #5)
- ✅ Extracted SpeakerDiarizer complex methods (Refactor #6)
- ✅ Created CampaignArtifactCounter module (Refactor #8)
- ✅ Implemented OpenAI Whisper transcriber backend
- ✅ Completed HybridChunker test suite (16 tests, P0-2)
- ✅ Added HybridSearcher integration tests (14 tests)

**Batch 2 - Testing & UI Enhancements (6 tasks):**
- ✅ Added CampaignRetriever integration tests (20 tests)
- ✅ Added SemanticRetriever integration tests (9 tests)
- ✅ Implemented real-time progress indicator (Process Session tab)
- ✅ Added loading indicators (Social Insights tab)
- ✅ Created OllamaClientFactory (Refactor #9, 27 tests)
- ✅ Converted Campaign Tab to interactive UI

**Batch 3 - Configuration & Test Coverage (3 tasks):**
- ✅ Implemented interactive Settings & Tools configuration editor
- ✅ Created story_generator.py test suite (39 tests)
- ✅ Created party_config.py test suite (74 tests, 99% coverage)

**Key Metrics:**
- 15 feature branches completed
- 220+ tests added
- ~5,000 lines of production code
- 99% coverage achieved for party_config.py
- Zero file conflicts maintained across all parallel work

For detailed history, see `git log` and `docs/archive` directory.<|MERGE_RESOLUTION|>--- conflicted
+++ resolved
@@ -61,11 +61,8 @@
 -   [ ] **BUG-20251103-007**: Process Session - Results section doesn't auto-scroll
 -   [ ] **BUG-20251103-009**: Process Session - Audio path resolution inconsistent
 -   [ ] **BUG-20251103-013**: Campaign Dashboard - No error recovery for corrupted files
-<<<<<<< HEAD
-=======
 -   [x] **BUG-20251103-021**: Social Insights - No loading indicator during analysis
 -   [ ] **BUG-20251103-025**: Settings & Tools - Static markdown only, no interactive controls
->>>>>>> a2d6b422
 -   [ ] **BUG-20251103-026**: Global - Campaign context update triggers excessive re-renders
 -   [ ] **BUG-20251103-028**: Global - Error messages expose internal file paths/stack traces
 -   [ ] **BUG-20251103-029**: Data - Session library doesn't verify campaign_id before display
